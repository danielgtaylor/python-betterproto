import dataclasses
import enum
import inspect
import json
import struct
import sys
import typing
from abc import ABC
from base64 import b64decode, b64encode
from datetime import datetime, timedelta, timezone
from typing import (
    Any,
    Callable,
    Dict,
    Generator,
    List,
    Optional,
    Set,
    Tuple,
    Type,
    Union,
    get_type_hints,
)

from ._types import T
from .casing import camel_case, safe_snake_case, snake_case
from .grpc.grpclib_client import ServiceStub

if sys.version_info < (3, 7):
    # Apply backport of datetime.fromisoformat from 3.7
    from backports.datetime_fromisoformat import MonkeyPatch

    MonkeyPatch.patch_fromisoformat()


# Proto 3 data types
TYPE_ENUM = "enum"
TYPE_BOOL = "bool"
TYPE_INT32 = "int32"
TYPE_INT64 = "int64"
TYPE_UINT32 = "uint32"
TYPE_UINT64 = "uint64"
TYPE_SINT32 = "sint32"
TYPE_SINT64 = "sint64"
TYPE_FLOAT = "float"
TYPE_DOUBLE = "double"
TYPE_FIXED32 = "fixed32"
TYPE_SFIXED32 = "sfixed32"
TYPE_FIXED64 = "fixed64"
TYPE_SFIXED64 = "sfixed64"
TYPE_STRING = "string"
TYPE_BYTES = "bytes"
TYPE_MESSAGE = "message"
TYPE_MAP = "map"


# Fields that use a fixed amount of space (4 or 8 bytes)
FIXED_TYPES = [
    TYPE_FLOAT,
    TYPE_DOUBLE,
    TYPE_FIXED32,
    TYPE_SFIXED32,
    TYPE_FIXED64,
    TYPE_SFIXED64,
]

# Fields that are numerical 64-bit types
INT_64_TYPES = [TYPE_INT64, TYPE_UINT64, TYPE_SINT64, TYPE_FIXED64, TYPE_SFIXED64]

# Fields that are efficiently packed when
PACKED_TYPES = [
    TYPE_ENUM,
    TYPE_BOOL,
    TYPE_INT32,
    TYPE_INT64,
    TYPE_UINT32,
    TYPE_UINT64,
    TYPE_SINT32,
    TYPE_SINT64,
    TYPE_FLOAT,
    TYPE_DOUBLE,
    TYPE_FIXED32,
    TYPE_SFIXED32,
    TYPE_FIXED64,
    TYPE_SFIXED64,
]

# Wire types
# https://developers.google.com/protocol-buffers/docs/encoding#structure
WIRE_VARINT = 0
WIRE_FIXED_64 = 1
WIRE_LEN_DELIM = 2
WIRE_FIXED_32 = 5

# Mappings of which Proto 3 types correspond to which wire types.
WIRE_VARINT_TYPES = [
    TYPE_ENUM,
    TYPE_BOOL,
    TYPE_INT32,
    TYPE_INT64,
    TYPE_UINT32,
    TYPE_UINT64,
    TYPE_SINT32,
    TYPE_SINT64,
]

WIRE_FIXED_32_TYPES = [TYPE_FLOAT, TYPE_FIXED32, TYPE_SFIXED32]
WIRE_FIXED_64_TYPES = [TYPE_DOUBLE, TYPE_FIXED64, TYPE_SFIXED64]
WIRE_LEN_DELIM_TYPES = [TYPE_STRING, TYPE_BYTES, TYPE_MESSAGE, TYPE_MAP]


# Protobuf datetimes start at the Unix Epoch in 1970 in UTC.
def datetime_default_gen() -> datetime:
    return datetime(1970, 1, 1, tzinfo=timezone.utc)


DATETIME_ZERO = datetime_default_gen()


class Casing(enum.Enum):
    """Casing constants for serialization."""

    CAMEL = camel_case
    SNAKE = snake_case


class _PLACEHOLDER:
    pass


PLACEHOLDER: Any = _PLACEHOLDER()


@dataclasses.dataclass(frozen=True)
class FieldMetadata:
    """Stores internal metadata used for parsing & serialization."""

    # Protobuf field number
    number: int
    # Protobuf type name
    proto_type: str
    # Map information if the proto_type is a map
    map_types: Optional[Tuple[str, str]] = None
    # Groups several "one-of" fields together
    group: Optional[str] = None
    # Describes the wrapped type (e.g. when using google.protobuf.BoolValue)
    wraps: Optional[str] = None

    @staticmethod
    def get(field: dataclasses.Field) -> "FieldMetadata":
        """Returns the field metadata for a dataclass field."""
        return field.metadata["betterproto"]


def dataclass_field(
    number: int,
    proto_type: str,
    *,
    map_types: Optional[Tuple[str, str]] = None,
    group: Optional[str] = None,
    wraps: Optional[str] = None,
) -> dataclasses.Field:
    """Creates a dataclass field with attached protobuf metadata."""
    return dataclasses.field(
        default=PLACEHOLDER,
        metadata={
            "betterproto": FieldMetadata(number, proto_type, map_types, group, wraps)
        },
    )


# Note: the fields below return `Any` to prevent type errors in the generated
# data classes since the types won't match with `Field` and they get swapped
# out at runtime. The generated dataclass variables are still typed correctly.


def enum_field(number: int, group: Optional[str] = None) -> Any:
    return dataclass_field(number, TYPE_ENUM, group=group)


def bool_field(number: int, group: Optional[str] = None) -> Any:
    return dataclass_field(number, TYPE_BOOL, group=group)


def int32_field(number: int, group: Optional[str] = None) -> Any:
    return dataclass_field(number, TYPE_INT32, group=group)


def int64_field(number: int, group: Optional[str] = None) -> Any:
    return dataclass_field(number, TYPE_INT64, group=group)


def uint32_field(number: int, group: Optional[str] = None) -> Any:
    return dataclass_field(number, TYPE_UINT32, group=group)


def uint64_field(number: int, group: Optional[str] = None) -> Any:
    return dataclass_field(number, TYPE_UINT64, group=group)


def sint32_field(number: int, group: Optional[str] = None) -> Any:
    return dataclass_field(number, TYPE_SINT32, group=group)


def sint64_field(number: int, group: Optional[str] = None) -> Any:
    return dataclass_field(number, TYPE_SINT64, group=group)


def float_field(number: int, group: Optional[str] = None) -> Any:
    return dataclass_field(number, TYPE_FLOAT, group=group)


def double_field(number: int, group: Optional[str] = None) -> Any:
    return dataclass_field(number, TYPE_DOUBLE, group=group)


def fixed32_field(number: int, group: Optional[str] = None) -> Any:
    return dataclass_field(number, TYPE_FIXED32, group=group)


def fixed64_field(number: int, group: Optional[str] = None) -> Any:
    return dataclass_field(number, TYPE_FIXED64, group=group)


def sfixed32_field(number: int, group: Optional[str] = None) -> Any:
    return dataclass_field(number, TYPE_SFIXED32, group=group)


def sfixed64_field(number: int, group: Optional[str] = None) -> Any:
    return dataclass_field(number, TYPE_SFIXED64, group=group)


def string_field(number: int, group: Optional[str] = None) -> Any:
    return dataclass_field(number, TYPE_STRING, group=group)


def bytes_field(number: int, group: Optional[str] = None) -> Any:
    return dataclass_field(number, TYPE_BYTES, group=group)


def message_field(
    number: int, group: Optional[str] = None, wraps: Optional[str] = None
) -> Any:
    return dataclass_field(number, TYPE_MESSAGE, group=group, wraps=wraps)


def map_field(
    number: int, key_type: str, value_type: str, group: Optional[str] = None
) -> Any:
    return dataclass_field(
        number, TYPE_MAP, map_types=(key_type, value_type), group=group
    )


class Enum(enum.IntEnum):
    """Protocol buffers enumeration base class. Acts like `enum.IntEnum`."""

    @classmethod
    def from_string(cls, name: str) -> "Enum":
        """Return the value which corresponds to the string name."""
        try:
            return cls.__members__[name]
        except KeyError as e:
            raise ValueError(f"Unknown value {name} for enum {cls.__name__}") from e


def _pack_fmt(proto_type: str) -> str:
    """Returns a little-endian format string for reading/writing binary."""
    return {
        TYPE_DOUBLE: "<d",
        TYPE_FLOAT: "<f",
        TYPE_FIXED32: "<I",
        TYPE_FIXED64: "<Q",
        TYPE_SFIXED32: "<i",
        TYPE_SFIXED64: "<q",
    }[proto_type]


def encode_varint(value: int) -> bytes:
    """Encodes a single varint value for serialization."""
    b: List[int] = []

    if value < 0:
        value += 1 << 64

    bits = value & 0x7F
    value >>= 7
    while value:
        b.append(0x80 | bits)
        bits = value & 0x7F
        value >>= 7
    return bytes(b + [bits])


def _preprocess_single(proto_type: str, wraps: str, value: Any) -> bytes:
    """Adjusts values before serialization."""
    if proto_type in [
        TYPE_ENUM,
        TYPE_BOOL,
        TYPE_INT32,
        TYPE_INT64,
        TYPE_UINT32,
        TYPE_UINT64,
    ]:
        return encode_varint(value)
    elif proto_type in [TYPE_SINT32, TYPE_SINT64]:
        # Handle zig-zag encoding.
        if value >= 0:
            value = value << 1
        else:
            value = (value << 1) ^ (~0)
        return encode_varint(value)
    elif proto_type in FIXED_TYPES:
        return struct.pack(_pack_fmt(proto_type), value)
    elif proto_type == TYPE_STRING:
        return value.encode("utf-8")
    elif proto_type == TYPE_MESSAGE:
        if isinstance(value, datetime):
            # Convert the `datetime` to a timestamp message.
            seconds = int(value.timestamp())
            nanos = int(value.microsecond * 1e3)
            value = _Timestamp(seconds=seconds, nanos=nanos)
        elif isinstance(value, timedelta):
            # Convert the `timedelta` to a duration message.
            total_ms = value // timedelta(microseconds=1)
            seconds = int(total_ms / 1e6)
            nanos = int((total_ms % 1e6) * 1e3)
            value = _Duration(seconds=seconds, nanos=nanos)
        elif wraps:
            if value is None:
                return b""
            value = _get_wrapper(wraps)(value=value)

        return bytes(value)

    return value


def _serialize_single(
    field_number: int,
    proto_type: str,
    value: Any,
    *,
    serialize_empty: bool = False,
    wraps: str = "",
) -> bytes:
    """Serializes a single field and value."""
    value = _preprocess_single(proto_type, wraps, value)

    output = b""
    if proto_type in WIRE_VARINT_TYPES:
        key = encode_varint(field_number << 3)
        output += key + value
    elif proto_type in WIRE_FIXED_32_TYPES:
        key = encode_varint((field_number << 3) | 5)
        output += key + value
    elif proto_type in WIRE_FIXED_64_TYPES:
        key = encode_varint((field_number << 3) | 1)
        output += key + value
    elif proto_type in WIRE_LEN_DELIM_TYPES:
        if len(value) or serialize_empty or wraps:
            key = encode_varint((field_number << 3) | 2)
            output += key + encode_varint(len(value)) + value
    else:
        raise NotImplementedError(proto_type)

    return output


def decode_varint(buffer: bytes, pos: int, signed: bool = False) -> Tuple[int, int]:
    """
    Decode a single varint value from a byte buffer. Returns the value and the
    new position in the buffer.
    """
    result = 0
    shift = 0
    while 1:
        b = buffer[pos]
        result |= (b & 0x7F) << shift
        pos += 1
        if not (b & 0x80):
            return result, pos
        shift += 7
        if shift >= 64:
            raise ValueError("Too many bytes when decoding varint.")


@dataclasses.dataclass(frozen=True)
class ParsedField:
    number: int
    wire_type: int
    value: Any
    raw: bytes


def parse_fields(value: bytes) -> Generator[ParsedField, None, None]:
    i = 0
    while i < len(value):
        start = i
        num_wire, i = decode_varint(value, i)
        number = num_wire >> 3
        wire_type = num_wire & 0x7

        decoded: Any = None
        if wire_type == WIRE_VARINT:
            decoded, i = decode_varint(value, i)
        elif wire_type == WIRE_FIXED_64:
            decoded, i = value[i : i + 8], i + 8
        elif wire_type == WIRE_LEN_DELIM:
            length, i = decode_varint(value, i)
            decoded = value[i : i + length]
            i += length
        elif wire_type == WIRE_FIXED_32:
            decoded, i = value[i : i + 4], i + 4

        yield ParsedField(
            number=number, wire_type=wire_type, value=decoded, raw=value[start:i]
        )


class ProtoClassMetadata:
    __slots__ = (
        "oneof_group_by_field",
        "oneof_field_by_group",
        "default_gen",
        "cls_by_field",
        "field_name_by_number",
        "meta_by_field_name",
    )

    def __init__(self, cls: Type["Message"]):
        by_field = {}
        by_group: Dict[str, Set] = {}
        by_field_name = {}
        by_field_number = {}

        fields = dataclasses.fields(cls)
        for field in fields:
            meta = FieldMetadata.get(field)

            if meta.group:
                # This is part of a one-of group.
                by_field[field.name] = meta.group

                by_group.setdefault(meta.group, set()).add(field)

            by_field_name[field.name] = meta
            by_field_number[meta.number] = field.name

        self.oneof_group_by_field: Dict[str, str] = by_field
        self.oneof_field_by_group: Dict[str, Set[dataclasses.Field]] = by_group
        self.field_name_by_number: Dict[int, str] = by_field_number
        self.meta_by_field_name: Dict[str, FieldMetadata] = by_field_name

        self.default_gen: Dict[str, Callable[[], Any]] = self._get_default_gen(
            cls, fields
        )
        self.cls_by_field: Dict[str, Type] = self._get_cls_by_field(cls, fields)

    @staticmethod
    def _get_default_gen(
        cls: Type["Message"], fields: List[dataclasses.Field]
    ) -> Dict[str, Callable[[], Any]]:
        return {field.name: cls._get_field_default_gen(field) for field in fields}

    @staticmethod
    def _get_cls_by_field(
        cls: Type["Message"], fields: List[dataclasses.Field]
    ) -> Dict[str, Type]:
        field_cls = {}

        for field in fields:
            meta = FieldMetadata.get(field)
            if meta.proto_type == TYPE_MAP:
                assert meta.map_types
                kt = cls._cls_for(field, index=0)
                vt = cls._cls_for(field, index=1)
                field_cls[field.name] = dataclasses.make_dataclass(
                    "Entry",
                    [
                        ("key", kt, dataclass_field(1, meta.map_types[0])),
                        ("value", vt, dataclass_field(2, meta.map_types[1])),
                    ],
                    bases=(Message,),
                )
                field_cls[f"{field.name}.value"] = vt
            else:
                field_cls[field.name] = cls._cls_for(field)

        return field_cls


class Message(ABC):
    """
    A protobuf message base class. Generated code will inherit from this and
    register the message fields which get used by the serializers and parsers
    to go between Python, binary and JSON protobuf message representations.
    """

    _serialized_on_wire: bool
    _unknown_fields: bytes
    _group_current: Dict[str, str]

    def __post_init__(self) -> None:
        # Keep track of whether every field was default
        all_sentinel = True

        # Set current field of each group after `__init__` has already been run.
        group_current: Dict[str, str] = {}
        for field_name, meta in self._betterproto.meta_by_field_name.items():

            if meta.group:
                group_current.setdefault(meta.group)

            if getattr(self, field_name) != PLACEHOLDER:
                # Skip anything not set to the sentinel value
                all_sentinel = False

                if meta.group:
                    # This was set, so make it the selected value of the one-of.
                    group_current[meta.group] = field_name

                continue

            setattr(self, field_name, self._get_field_default(field_name))

        # Now that all the defaults are set, reset it!
        self.__dict__["_serialized_on_wire"] = not all_sentinel
        self.__dict__["_unknown_fields"] = b""
        self.__dict__["_group_current"] = group_current

    def __setattr__(self, attr: str, value: Any) -> None:
        if attr != "_serialized_on_wire":
            # Track when a field has been set.
            self.__dict__["_serialized_on_wire"] = True

        if hasattr(self, "_group_current"):  # __post_init__ had already run
            if attr in self._betterproto.oneof_group_by_field:
                group = self._betterproto.oneof_group_by_field[attr]
                for field in self._betterproto.oneof_field_by_group[group]:
                    if field.name == attr:
                        self._group_current[group] = field.name
                    else:
                        super().__setattr__(
                            field.name, self._get_field_default(field.name)
                        )

        super().__setattr__(attr, value)

    @property
    def _betterproto(self) -> ProtoClassMetadata:
        """
        Lazy initialize metadata for each protobuf class.
        It may be initialized multiple times in a multi-threaded environment,
        but that won't affect the correctness.
        """
        meta = getattr(self.__class__, "_betterproto_meta", None)
        if not meta:
            meta = ProtoClassMetadata(self.__class__)
            self.__class__._betterproto_meta = meta
        return meta

    def __bytes__(self) -> bytes:
        """
        Get the binary encoded Protobuf representation of this instance.
        """
        output = b""
        for field_name, meta in self._betterproto.meta_by_field_name.items():
            value = getattr(self, field_name)

            if value is None:
                # Optional items should be skipped. This is used for the Google
                # wrapper types.
                continue

            # Being selected in a a group means this field is the one that is
            # currently set in a `oneof` group, so it must be serialized even
            # if the value is the default zero value.
            selected_in_group = (
                meta.group and self._group_current[meta.group] == field_name
            )

            # Empty messages can still be sent on the wire if they were
            # set (or received empty).
            serialize_empty = isinstance(value, Message) and value._serialized_on_wire

            include_default_value_for_oneof = self._include_default_value_for_oneof(
                field_name=field_name, meta=meta
            )

            if value == self._get_field_default(field_name) and not (
                selected_in_group or serialize_empty or include_default_value_for_oneof
            ):
                # Default (zero) values are not serialized. Two exceptions are
                # if this is the selected oneof item or if we know we have to
                # serialize an empty message (i.e. zero value was explicitly
                # set by the user).
                continue

            if isinstance(value, list):
                if meta.proto_type in PACKED_TYPES:
                    # Packed lists look like a length-delimited field. First,
                    # preprocess/encode each value into a buffer and then
                    # treat it like a field of raw bytes.
                    buf = b""
                    for item in value:
                        buf += _preprocess_single(meta.proto_type, "", item)
                    output += _serialize_single(meta.number, TYPE_BYTES, buf)
                else:
                    for item in value:
                        output += _serialize_single(
                            meta.number, meta.proto_type, item, wraps=meta.wraps or ""
                        )
            elif isinstance(value, dict):
                for k, v in value.items():
                    assert meta.map_types
                    sk = _serialize_single(1, meta.map_types[0], k)
                    sv = _serialize_single(2, meta.map_types[1], v)
                    output += _serialize_single(meta.number, meta.proto_type, sk + sv)
            else:
                # If we have an empty string and we're including the default value for
                # a oneof, make sure we serialize it. This ensures that the byte string
                # output isn't simply an empty string. This also ensures that round trip
                # serialization will keep `which_one_of` calls consistent.
                if (
                    isinstance(value, str)
                    and value == ""
                    and include_default_value_for_oneof
                ):
                    serialize_empty = True

                output += _serialize_single(
                    meta.number,
                    meta.proto_type,
                    value,
                    serialize_empty=serialize_empty,
                    wraps=meta.wraps or "",
                )

        return output + self._unknown_fields

    # For compatibility with other libraries
    SerializeToString = __bytes__

    @classmethod
    def _type_hint(cls, field_name: str) -> Type:
        return cls._type_hints()[field_name]

    @classmethod
    def _type_hints(cls) -> Dict[str, Type]:
        module = inspect.getmodule(cls)
        type_hints = get_type_hints(cls, vars(module))
        return type_hints

    @classmethod
    def _cls_for(cls, field: dataclasses.Field, index: int = 0) -> Type:
        """Get the message class for a field from the type hints."""
        field_cls = cls._type_hint(field.name)
        if hasattr(field_cls, "__args__") and index >= 0:
            if field_cls.__args__ is not None:
                field_cls = field_cls.__args__[index]
        return field_cls

    def _get_field_default(self, field_name: str) -> Any:
        return self._betterproto.default_gen[field_name]()

    @classmethod
    def _get_field_default_gen(cls, field: dataclasses.Field) -> Any:
        t = cls._type_hint(field.name)

        if hasattr(t, "__origin__"):
            if t.__origin__ in (dict, Dict):
                # This is some kind of map (dict in Python).
                return dict
            elif t.__origin__ in (list, List):
                # This is some kind of list (repeated) field.
                return list
            elif t.__origin__ is Union and t.__args__[1] is type(None):
                # This is an optional (wrapped) field. For setting the default we
                # really don't care what kind of field it is.
                return type(None)
            else:
                return t
        elif issubclass(t, Enum):
            # Enums always default to zero.
            return int
        elif t is datetime:
            # Offsets are relative to 1970-01-01T00:00:00Z
            return datetime_default_gen
        else:
            # This is either a primitive scalar or another message type. Calling
            # it should result in its zero value.
            return t

    def _postprocess_single(
        self, wire_type: int, meta: FieldMetadata, field_name: str, value: Any
    ) -> Any:
        """Adjusts values after parsing."""
        if wire_type == WIRE_VARINT:
            if meta.proto_type in [TYPE_INT32, TYPE_INT64]:
                bits = int(meta.proto_type[3:])
                value = value & ((1 << bits) - 1)
                signbit = 1 << (bits - 1)
                value = int((value ^ signbit) - signbit)
            elif meta.proto_type in [TYPE_SINT32, TYPE_SINT64]:
                # Undo zig-zag encoding
                value = (value >> 1) ^ (-(value & 1))
            elif meta.proto_type == TYPE_BOOL:
                # Booleans use a varint encoding, so convert it to true/false.
                value = value > 0
        elif wire_type in [WIRE_FIXED_32, WIRE_FIXED_64]:
            fmt = _pack_fmt(meta.proto_type)
            value = struct.unpack(fmt, value)[0]
        elif wire_type == WIRE_LEN_DELIM:
            if meta.proto_type == TYPE_STRING:
                value = value.decode("utf-8")
            elif meta.proto_type == TYPE_MESSAGE:
                cls = self._betterproto.cls_by_field[field_name]

                if cls == datetime:
                    value = _Timestamp().parse(value).to_datetime()
                elif cls == timedelta:
                    value = _Duration().parse(value).to_timedelta()
                elif meta.wraps:
                    # This is a Google wrapper value message around a single
                    # scalar type.
                    value = _get_wrapper(meta.wraps)().parse(value).value
                else:
                    value = cls().parse(value)
                    value._serialized_on_wire = True
            elif meta.proto_type == TYPE_MAP:
                value = self._betterproto.cls_by_field[field_name]().parse(value)

        return value

    def _include_default_value_for_oneof(
        self, field_name: str, meta: FieldMetadata
    ) -> bool:
        return (
            meta.group is not None and self._group_current.get(meta.group) == field_name
        )

    def parse(self: T, data: bytes) -> T:
        """
        Parse the binary encoded Protobuf into this message instance. This
        returns the instance itself and is therefore assignable and chainable.
        """
        # Got some data over the wire
        self._serialized_on_wire = True

        for parsed in parse_fields(data):
            field_name = self._betterproto.field_name_by_number.get(parsed.number)
            if not field_name:
                self._unknown_fields += parsed.raw
                continue

            meta = self._betterproto.meta_by_field_name[field_name]

            value: Any
            if parsed.wire_type == WIRE_LEN_DELIM and meta.proto_type in PACKED_TYPES:
                # This is a packed repeated field.
                pos = 0
                value = []
                while pos < len(parsed.value):
                    if meta.proto_type in [TYPE_FLOAT, TYPE_FIXED32, TYPE_SFIXED32]:
                        decoded, pos = parsed.value[pos : pos + 4], pos + 4
                        wire_type = WIRE_FIXED_32
                    elif meta.proto_type in [TYPE_DOUBLE, TYPE_FIXED64, TYPE_SFIXED64]:
                        decoded, pos = parsed.value[pos : pos + 8], pos + 8
                        wire_type = WIRE_FIXED_64
                    else:
                        decoded, pos = decode_varint(parsed.value, pos)
                        wire_type = WIRE_VARINT
                    decoded = self._postprocess_single(
                        wire_type, meta, field_name, decoded
                    )
                    value.append(decoded)
            else:
                value = self._postprocess_single(
                    parsed.wire_type, meta, field_name, parsed.value
                )

            current = getattr(self, field_name)
            if meta.proto_type == TYPE_MAP:
                # Value represents a single key/value pair entry in the map.
                current[value.key] = value.value
            elif isinstance(current, list) and not isinstance(value, list):
                current.append(value)
            else:
                setattr(self, field_name, value)

        return self

    # For compatibility with other libraries.
    @classmethod
    def FromString(cls: Type[T], data: bytes) -> T:
        return cls().parse(data)

    def to_dict(
        self, casing: Casing = Casing.CAMEL, include_default_values: bool = False
    ) -> Dict[str, Any]:
        """
        Returns a dict representation of this message instance which can be
        used to serialize to e.g. JSON. Defaults to camel casing for
        compatibility but can be set to other modes.

        `include_default_values` can be set to `True` to include default
        values of fields. E.g. an `int32` type field with `0` value will
        not be in returned dict if `include_default_values` is set to
        `False`.
        """
        output: Dict[str, Any] = {}
        field_types = self._type_hints()
        for field_name, meta in self._betterproto.meta_by_field_name.items():
            field_type = field_types[field_name]
            field_is_repeated = type(field_type) is type(typing.List)
            value = getattr(self, field_name)
            cased_name = casing(field_name).rstrip("_")  # type: ignore
            if meta.proto_type == TYPE_MESSAGE:
                if isinstance(value, datetime):
                    if (
                        value != DATETIME_ZERO
                        or include_default_values
                        or self._include_default_value_for_oneof(
                            field_name=field_name, meta=meta
                        )
                    ):
                        output[cased_name] = _Timestamp.timestamp_to_json(value)
                elif isinstance(value, timedelta):
                    if (
                        value != timedelta(0)
                        or include_default_values
                        or self._include_default_value_for_oneof(
                            field_name=field_name, meta=meta
                        )
                    ):
                        output[cased_name] = _Duration.delta_to_json(value)
                elif meta.wraps:
                    if value is not None or include_default_values:
                        output[cased_name] = value
                elif field_is_repeated:
                    # Convert each item.
                    value = [i.to_dict(casing, include_default_values) for i in value]
                    if value or include_default_values:
                        output[cased_name] = value
                elif (
                    value._serialized_on_wire
                    or include_default_values
                    or self._include_default_value_for_oneof(
                        field_name=field_name, meta=meta
                    )
                ):
<<<<<<< HEAD
                    output[cased_name] = value.to_dict(casing, include_default_values,)
            elif meta.proto_type == TYPE_MAP:
=======
                    output[cased_name] = value.to_dict(casing, include_default_values)
            elif meta.proto_type == "map":
>>>>>>> 16d554db
                for k in value:
                    if hasattr(value[k], "to_dict"):
                        value[k] = value[k].to_dict(casing, include_default_values)

                if value or include_default_values:
                    output[cased_name] = value
            elif (
                value != self._get_field_default(field_name)
                or include_default_values
                or self._include_default_value_for_oneof(
                    field_name=field_name, meta=meta
                )
            ):
                if meta.proto_type in INT_64_TYPES:
                    if field_is_repeated:
                        output[cased_name] = [str(n) for n in value]
                    else:
                        output[cased_name] = str(value)
                elif meta.proto_type == TYPE_BYTES:
                    if field_is_repeated:
                        output[cased_name] = [
                            b64encode(b).decode("utf8") for b in value
                        ]
                    else:
                        output[cased_name] = b64encode(value).decode("utf8")
                elif meta.proto_type == TYPE_ENUM:
                    if field_is_repeated:
                        enum_class: Type[Enum] = field_type.__args__[0]
                        if isinstance(value, typing.Iterable) and not isinstance(
                            value, str
                        ):
                            output[cased_name] = [enum_class(el).name for el in value]
                        else:
                            # transparently upgrade single value to repeated
                            output[cased_name] = [enum_class(value).name]
                    else:
                        enum_class: Type[Enum] = field_type  # noqa
                        output[cased_name] = enum_class(value).name
                else:
                    output[cased_name] = value
        return output

    def from_dict(self: T, value: dict) -> T:
        """
        Parse the key/value pairs in `value` into this message instance. This
        returns the instance itself and is therefore assignable and chainable.
        """
        self._serialized_on_wire = True
        fields_by_name = {f.name: f for f in dataclasses.fields(self)}
        for key in value:
            field_name = safe_snake_case(key)
            meta = self._betterproto.meta_by_field_name.get(field_name)
            if not meta:
                continue

            if value[key] is not None:
                if meta.proto_type == TYPE_MESSAGE:
                    v = getattr(self, field_name)
                    if isinstance(v, list):
                        cls = self._betterproto.cls_by_field[field_name]
                        for i in range(len(value[key])):
                            v.append(cls().from_dict(value[key][i]))
                    elif isinstance(v, datetime):
                        v = datetime.fromisoformat(value[key].replace("Z", "+00:00"))
                        setattr(self, field_name, v)
                    elif isinstance(v, timedelta):
                        v = timedelta(seconds=float(value[key][:-1]))
                        setattr(self, field_name, v)
                    elif meta.wraps:
                        setattr(self, field_name, value[key])
                    else:
                        # NOTE: `from_dict` mutates the underlying message, so no
                        # assignment here is necessary.
                        v.from_dict(value[key])
                elif meta.map_types and meta.map_types[1] == TYPE_MESSAGE:
                    v = getattr(self, field_name)
                    cls = self._betterproto.cls_by_field[f"{field_name}.value"]
                    for k in value[key]:
                        v[k] = cls().from_dict(value[key][k])
                else:
                    v = value[key]
                    if meta.proto_type in INT_64_TYPES:
                        if isinstance(value[key], list):
                            v = [int(n) for n in value[key]]
                        else:
                            v = int(value[key])
                    elif meta.proto_type == TYPE_BYTES:
                        if isinstance(value[key], list):
                            v = [b64decode(n) for n in value[key]]
                        else:
                            v = b64decode(value[key])
                    elif meta.proto_type == TYPE_ENUM:
                        enum_cls = self._betterproto.cls_by_field[field_name]
                        if isinstance(v, list):
                            v = [enum_cls.from_string(e) for e in v]
                        elif isinstance(v, str):
                            v = enum_cls.from_string(v)

                if v is not None:
                    setattr(self, field_name, v)
        return self

    def to_json(self, indent: Union[None, int, str] = None) -> str:
        """Returns the encoded JSON representation of this message instance."""
        return json.dumps(self.to_dict(), indent=indent)

    def from_json(self: T, value: Union[str, bytes]) -> T:
        """
        Parse the key/value pairs in `value` into this message instance. This
        returns the instance itself and is therefore assignable and chainable.
        """
        return self.from_dict(json.loads(value))


def serialized_on_wire(message: Message) -> bool:
    """
    True if this message was or should be serialized on the wire. This can
    be used to detect presence (e.g. optional wrapper message) and is used
    internally during parsing/serialization.
    """
    return message._serialized_on_wire


def which_one_of(message: Message, group_name: str) -> Tuple[str, Optional[Any]]:
    """Return the name and value of a message's one-of field group."""
    field_name = message._group_current.get(group_name)
    if not field_name:
        return "", None
    return field_name, getattr(message, field_name)


# Circular import workaround: google.protobuf depends on base classes defined above.
from .lib.google.protobuf import (  # noqa
    BoolValue,
    BytesValue,
    DoubleValue,
    Duration,
    FloatValue,
    Int32Value,
    Int64Value,
    StringValue,
    Timestamp,
    UInt32Value,
    UInt64Value,
)


class _Duration(Duration):
    def to_timedelta(self) -> timedelta:
        return timedelta(seconds=self.seconds, microseconds=self.nanos / 1e3)

    @staticmethod
    def delta_to_json(delta: timedelta) -> str:
        parts = str(delta.total_seconds()).split(".")
        if len(parts) > 1:
            while len(parts[1]) not in [3, 6, 9]:
                parts[1] = f"{parts[1]}0"
        return f"{'.'.join(parts)}s"


class _Timestamp(Timestamp):
    def to_datetime(self) -> datetime:
        ts = self.seconds + (self.nanos / 1e9)
        return datetime.fromtimestamp(ts, tz=timezone.utc)

    @staticmethod
    def timestamp_to_json(dt: datetime) -> str:
        nanos = dt.microsecond * 1e3
        copy = dt.replace(microsecond=0, tzinfo=None)
        result = copy.isoformat()
        if (nanos % 1e9) == 0:
            # If there are 0 fractional digits, the fractional
            # point '.' should be omitted when serializing.
            return f"{result}Z"
        if (nanos % 1e6) == 0:
            # Serialize 3 fractional digits.
            return f"{result}.%03dZ" % (nanos / 1e6)
        if (nanos % 1e3) == 0:
            # Serialize 6 fractional digits.
            return f"{result}.%06dZ" % (nanos / 1e3)
        # Serialize 9 fractional digits.
        return f"{result}.%09dZ" % nanos


class _WrappedMessage(Message):
    """
    Google protobuf wrapper types base class. JSON representation is just the
    value itself.
    """

    value: Any

    def to_dict(self, casing: Casing = Casing.CAMEL) -> Any:
        return self.value

    def from_dict(self: T, value: Any) -> T:
        if value is not None:
            self.value = value
        return self


def _get_wrapper(proto_type: str) -> Type:
    """Get the wrapper message class for a wrapped type."""
    return {
        TYPE_BOOL: BoolValue,
        TYPE_INT32: Int32Value,
        TYPE_UINT32: UInt32Value,
        TYPE_INT64: Int64Value,
        TYPE_UINT64: UInt64Value,
        TYPE_FLOAT: FloatValue,
        TYPE_DOUBLE: DoubleValue,
        TYPE_STRING: StringValue,
        TYPE_BYTES: BytesValue,
    }[proto_type]<|MERGE_RESOLUTION|>--- conflicted
+++ resolved
@@ -850,13 +850,8 @@
                         field_name=field_name, meta=meta
                     )
                 ):
-<<<<<<< HEAD
-                    output[cased_name] = value.to_dict(casing, include_default_values,)
+                    output[cased_name] = value.to_dict(casing, include_default_values)
             elif meta.proto_type == TYPE_MAP:
-=======
-                    output[cased_name] = value.to_dict(casing, include_default_values)
-            elif meta.proto_type == "map":
->>>>>>> 16d554db
                 for k in value:
                     if hasattr(value[k], "to_dict"):
                         value[k] = value[k].to_dict(casing, include_default_values)
