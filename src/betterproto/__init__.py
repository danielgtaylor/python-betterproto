import dataclasses
import enum
import json
import math
import struct
import sys
import typing
import warnings
from abc import ABC
from base64 import (
    b64decode,
    b64encode,
)
from copy import deepcopy
from datetime import (
    datetime,
    timedelta,
    timezone,
)
from typing import (
    TYPE_CHECKING,
    Any,
    Callable,
    Dict,
    Generator,
    Iterable,
    List,
    Optional,
    Set,
    Tuple,
    Type,
    Union,
    get_type_hints,
)

from dateutil.parser import isoparse

from ._types import T
from ._version import __version__
from .casing import (
    camel_case,
    safe_snake_case,
    snake_case,
)
from .grpc.grpclib_client import ServiceStub


# Proto 3 data types
TYPE_ENUM = "enum"
TYPE_BOOL = "bool"
TYPE_INT32 = "int32"
TYPE_INT64 = "int64"
TYPE_UINT32 = "uint32"
TYPE_UINT64 = "uint64"
TYPE_SINT32 = "sint32"
TYPE_SINT64 = "sint64"
TYPE_FLOAT = "float"
TYPE_DOUBLE = "double"
TYPE_FIXED32 = "fixed32"
TYPE_SFIXED32 = "sfixed32"
TYPE_FIXED64 = "fixed64"
TYPE_SFIXED64 = "sfixed64"
TYPE_STRING = "string"
TYPE_BYTES = "bytes"
TYPE_MESSAGE = "message"
TYPE_MAP = "map"


# Fields that use a fixed amount of space (4 or 8 bytes)
FIXED_TYPES = [
    TYPE_FLOAT,
    TYPE_DOUBLE,
    TYPE_FIXED32,
    TYPE_SFIXED32,
    TYPE_FIXED64,
    TYPE_SFIXED64,
]

# Fields that are numerical 64-bit types
INT_64_TYPES = [TYPE_INT64, TYPE_UINT64, TYPE_SINT64, TYPE_FIXED64, TYPE_SFIXED64]

# Fields that are efficiently packed when
PACKED_TYPES = [
    TYPE_ENUM,
    TYPE_BOOL,
    TYPE_INT32,
    TYPE_INT64,
    TYPE_UINT32,
    TYPE_UINT64,
    TYPE_SINT32,
    TYPE_SINT64,
    TYPE_FLOAT,
    TYPE_DOUBLE,
    TYPE_FIXED32,
    TYPE_SFIXED32,
    TYPE_FIXED64,
    TYPE_SFIXED64,
]

# Wire types
# https://developers.google.com/protocol-buffers/docs/encoding#structure
WIRE_VARINT = 0
WIRE_FIXED_64 = 1
WIRE_LEN_DELIM = 2
WIRE_FIXED_32 = 5

# Mappings of which Proto 3 types correspond to which wire types.
WIRE_VARINT_TYPES = [
    TYPE_ENUM,
    TYPE_BOOL,
    TYPE_INT32,
    TYPE_INT64,
    TYPE_UINT32,
    TYPE_UINT64,
    TYPE_SINT32,
    TYPE_SINT64,
]

WIRE_FIXED_32_TYPES = [TYPE_FLOAT, TYPE_FIXED32, TYPE_SFIXED32]
WIRE_FIXED_64_TYPES = [TYPE_DOUBLE, TYPE_FIXED64, TYPE_SFIXED64]
WIRE_LEN_DELIM_TYPES = [TYPE_STRING, TYPE_BYTES, TYPE_MESSAGE, TYPE_MAP]


# Protobuf datetimes start at the Unix Epoch in 1970 in UTC.
def datetime_default_gen() -> datetime:
    return datetime(1970, 1, 1, tzinfo=timezone.utc)


DATETIME_ZERO = datetime_default_gen()


# Special protobuf json doubles
INFINITY = "Infinity"
NEG_INFINITY = "-Infinity"
NAN = "NaN"


class Casing(enum.Enum):
    """Casing constants for serialization."""

    CAMEL = camel_case  #: A camelCase sterilization function.
    SNAKE = snake_case  #: A snake_case sterilization function.


PLACEHOLDER: Any = object()


@dataclasses.dataclass(frozen=True)
class FieldMetadata:
    """Stores internal metadata used for parsing & serialization."""

    # Protobuf field number
    number: int
    # Protobuf type name
    proto_type: str
    # Map information if the proto_type is a map
    map_types: Optional[Tuple[str, str]] = None
    # Groups several "one-of" fields together
    group: Optional[str] = None
    # Describes the wrapped type (e.g. when using google.protobuf.BoolValue)
    wraps: Optional[str] = None
    # Is the field optional
    optional: Optional[bool] = False

    @staticmethod
    def get(field: dataclasses.Field) -> "FieldMetadata":
        """Returns the field metadata for a dataclass field."""
        return field.metadata["betterproto"]


def dataclass_field(
    number: int,
    proto_type: str,
    *,
    map_types: Optional[Tuple[str, str]] = None,
    group: Optional[str] = None,
    wraps: Optional[str] = None,
    optional: bool = False,
) -> dataclasses.Field:
    """Creates a dataclass field with attached protobuf metadata."""
    return dataclasses.field(
        default=None if optional else PLACEHOLDER,
        metadata={
            "betterproto": FieldMetadata(
                number, proto_type, map_types, group, wraps, optional
            )
        },
    )


# Note: the fields below return `Any` to prevent type errors in the generated
# data classes since the types won't match with `Field` and they get swapped
# out at runtime. The generated dataclass variables are still typed correctly.


def enum_field(number: int, group: Optional[str] = None, optional: bool = False) -> Any:
    return dataclass_field(number, TYPE_ENUM, group=group, optional=optional)


def bool_field(number: int, group: Optional[str] = None, optional: bool = False) -> Any:
    return dataclass_field(number, TYPE_BOOL, group=group, optional=optional)


def int32_field(
    number: int, group: Optional[str] = None, optional: bool = False
) -> Any:
    return dataclass_field(number, TYPE_INT32, group=group, optional=optional)


def int64_field(
    number: int, group: Optional[str] = None, optional: bool = False
) -> Any:
    return dataclass_field(number, TYPE_INT64, group=group, optional=optional)


def uint32_field(
    number: int, group: Optional[str] = None, optional: bool = False
) -> Any:
    return dataclass_field(number, TYPE_UINT32, group=group, optional=optional)


def uint64_field(
    number: int, group: Optional[str] = None, optional: bool = False
) -> Any:
    return dataclass_field(number, TYPE_UINT64, group=group, optional=optional)


def sint32_field(
    number: int, group: Optional[str] = None, optional: bool = False
) -> Any:
    return dataclass_field(number, TYPE_SINT32, group=group, optional=optional)


def sint64_field(
    number: int, group: Optional[str] = None, optional: bool = False
) -> Any:
    return dataclass_field(number, TYPE_SINT64, group=group, optional=optional)


def float_field(
    number: int, group: Optional[str] = None, optional: bool = False
) -> Any:
    return dataclass_field(number, TYPE_FLOAT, group=group, optional=optional)


def double_field(
    number: int, group: Optional[str] = None, optional: bool = False
) -> Any:
    return dataclass_field(number, TYPE_DOUBLE, group=group, optional=optional)


def fixed32_field(
    number: int, group: Optional[str] = None, optional: bool = False
) -> Any:
    return dataclass_field(number, TYPE_FIXED32, group=group, optional=optional)


def fixed64_field(
    number: int, group: Optional[str] = None, optional: bool = False
) -> Any:
    return dataclass_field(number, TYPE_FIXED64, group=group, optional=optional)


def sfixed32_field(
    number: int, group: Optional[str] = None, optional: bool = False
) -> Any:
    return dataclass_field(number, TYPE_SFIXED32, group=group, optional=optional)


def sfixed64_field(
    number: int, group: Optional[str] = None, optional: bool = False
) -> Any:
    return dataclass_field(number, TYPE_SFIXED64, group=group, optional=optional)


def string_field(
    number: int, group: Optional[str] = None, optional: bool = False
) -> Any:
    return dataclass_field(number, TYPE_STRING, group=group, optional=optional)


def bytes_field(
    number: int, group: Optional[str] = None, optional: bool = False
) -> Any:
    return dataclass_field(number, TYPE_BYTES, group=group, optional=optional)


def message_field(
    number: int,
    group: Optional[str] = None,
    wraps: Optional[str] = None,
    optional: bool = False,
) -> Any:
    return dataclass_field(
        number, TYPE_MESSAGE, group=group, wraps=wraps, optional=optional
    )


def map_field(
    number: int, key_type: str, value_type: str, group: Optional[str] = None
) -> Any:
    return dataclass_field(
        number, TYPE_MAP, map_types=(key_type, value_type), group=group
    )


class Enum(enum.IntEnum):
    """
    The base class for protobuf enumerations, all generated enumerations will inherit
    from this. Bases :class:`enum.IntEnum`.
    """

    @classmethod
    def from_string(cls, name: str) -> "Enum":
        """Return the value which corresponds to the string name.

        Parameters
        -----------
        name: :class:`str`
            The name of the enum member to get

        Raises
        -------
        :exc:`ValueError`
            The member was not found in the Enum.
        """
        try:
            return cls._member_map_[name]  # type: ignore
        except KeyError as e:
            raise ValueError(f"Unknown value {name} for enum {cls.__name__}") from e


def _pack_fmt(proto_type: str) -> str:
    """Returns a little-endian format string for reading/writing binary."""
    return {
        TYPE_DOUBLE: "<d",
        TYPE_FLOAT: "<f",
        TYPE_FIXED32: "<I",
        TYPE_FIXED64: "<Q",
        TYPE_SFIXED32: "<i",
        TYPE_SFIXED64: "<q",
    }[proto_type]


def encode_varint(value: int) -> bytes:
    """Encodes a single varint value for serialization."""
    b: List[int] = []

    if value < 0:
        value += 1 << 64

    bits = value & 0x7F
    value >>= 7
    while value:
        b.append(0x80 | bits)
        bits = value & 0x7F
        value >>= 7
    return bytes(b + [bits])


def _preprocess_single(proto_type: str, wraps: str, value: Any) -> bytes:
    """Adjusts values before serialization."""
    if proto_type in (
        TYPE_ENUM,
        TYPE_BOOL,
        TYPE_INT32,
        TYPE_INT64,
        TYPE_UINT32,
        TYPE_UINT64,
    ):
        return encode_varint(value)
    elif proto_type in (TYPE_SINT32, TYPE_SINT64):
        # Handle zig-zag encoding.
        return encode_varint(value << 1 if value >= 0 else (value << 1) ^ (~0))
    elif proto_type in FIXED_TYPES:
        return struct.pack(_pack_fmt(proto_type), value)
    elif proto_type == TYPE_STRING:
        return value.encode("utf-8")
    elif proto_type == TYPE_MESSAGE:
        if isinstance(value, datetime):
            # Convert the `datetime` to a timestamp message.
            seconds = int(value.timestamp())
            nanos = int(value.microsecond * 1e3)
            value = _Timestamp(seconds=seconds, nanos=nanos)
        elif isinstance(value, timedelta):
            # Convert the `timedelta` to a duration message.
            total_ms = value // timedelta(microseconds=1)
            seconds = int(total_ms / 1e6)
            nanos = int((total_ms % 1e6) * 1e3)
            value = _Duration(seconds=seconds, nanos=nanos)
        elif wraps:
            if value is None:
                return b""
            value = _get_wrapper(wraps)(value=value)

        return bytes(value)

    return value


def _serialize_single(
    field_number: int,
    proto_type: str,
    value: Any,
    *,
    serialize_empty: bool = False,
    wraps: str = "",
) -> bytes:
    """Serializes a single field and value."""
    value = _preprocess_single(proto_type, wraps, value)

    output = bytearray()
    if proto_type in WIRE_VARINT_TYPES:
        key = encode_varint(field_number << 3)
        output += key + value
    elif proto_type in WIRE_FIXED_32_TYPES:
        key = encode_varint((field_number << 3) | 5)
        output += key + value
    elif proto_type in WIRE_FIXED_64_TYPES:
        key = encode_varint((field_number << 3) | 1)
        output += key + value
    elif proto_type in WIRE_LEN_DELIM_TYPES:
        if len(value) or serialize_empty or wraps:
            key = encode_varint((field_number << 3) | 2)
            output += key + encode_varint(len(value)) + value
    else:
        raise NotImplementedError(proto_type)

    return bytes(output)


def _parse_float(value: Any) -> float:
    """Parse the given value to a float

    Parameters
    ----------
    value : Any
        Value to parse

    Returns
    -------
    float
        Parsed value
    """
    if value == INFINITY:
        return float("inf")
    if value == NEG_INFINITY:
        return -float("inf")
    if value == NAN:
        return float("nan")
    return float(value)


def _dump_float(value: float) -> Union[float, str]:
    """Dump the given float to JSON

    Parameters
    ----------
    value : float
        Value to dump

    Returns
    -------
    Union[float, str]
        Dumped valid, either a float or the strings
        "Infinity" or "-Infinity"
    """
    if value == float("inf"):
        return INFINITY
    if value == -float("inf"):
        return NEG_INFINITY
    if value == float("nan"):
        return NAN
    return value


def decode_varint(buffer: bytes, pos: int) -> Tuple[int, int]:
    """
    Decode a single varint value from a byte buffer. Returns the value and the
    new position in the buffer.
    """
    result = 0
    shift = 0
    while 1:
        b = buffer[pos]
        result |= (b & 0x7F) << shift
        pos += 1
        if not (b & 0x80):
            return result, pos
        shift += 7
        if shift >= 64:
            raise ValueError("Too many bytes when decoding varint.")


@dataclasses.dataclass(frozen=True)
class ParsedField:
    number: int
    wire_type: int
    value: Any
    raw: bytes


def parse_fields(value: bytes) -> Generator[ParsedField, None, None]:
    i = 0
    while i < len(value):
        start = i
        num_wire, i = decode_varint(value, i)
        number = num_wire >> 3
        wire_type = num_wire & 0x7

        decoded: Any = None
        if wire_type == WIRE_VARINT:
            decoded, i = decode_varint(value, i)
        elif wire_type == WIRE_FIXED_64:
            decoded, i = value[i : i + 8], i + 8
        elif wire_type == WIRE_LEN_DELIM:
            length, i = decode_varint(value, i)
            decoded = value[i : i + length]
            i += length
        elif wire_type == WIRE_FIXED_32:
            decoded, i = value[i : i + 4], i + 4

        yield ParsedField(
            number=number, wire_type=wire_type, value=decoded, raw=value[start:i]
        )


class ProtoClassMetadata:
    __slots__ = (
        "oneof_group_by_field",
        "oneof_field_by_group",
        "default_gen",
        "cls_by_field",
        "field_name_by_number",
        "meta_by_field_name",
        "sorted_field_names",
    )

    oneof_group_by_field: Dict[str, str]
    oneof_field_by_group: Dict[str, Set[dataclasses.Field]]
    field_name_by_number: Dict[int, str]
    meta_by_field_name: Dict[str, FieldMetadata]
    sorted_field_names: Tuple[str, ...]
    default_gen: Dict[str, Callable[[], Any]]
    cls_by_field: Dict[str, Type]

    def __init__(self, cls: Type["Message"]):
        by_field = {}
        by_group: Dict[str, Set] = {}
        by_field_name = {}
        by_field_number = {}

        fields = dataclasses.fields(cls)
        for field in fields:
            meta = FieldMetadata.get(field)

            if meta.group:
                # This is part of a one-of group.
                by_field[field.name] = meta.group

                by_group.setdefault(meta.group, set()).add(field)

            by_field_name[field.name] = meta
            by_field_number[meta.number] = field.name

        self.oneof_group_by_field = by_field
        self.oneof_field_by_group = by_group
        self.field_name_by_number = by_field_number
        self.meta_by_field_name = by_field_name
        self.sorted_field_names = tuple(
            by_field_number[number] for number in sorted(by_field_number)
        )
        self.default_gen = self._get_default_gen(cls, fields)
        self.cls_by_field = self._get_cls_by_field(cls, fields)

    @staticmethod
    def _get_default_gen(
        cls: Type["Message"], fields: Iterable[dataclasses.Field]
    ) -> Dict[str, Callable[[], Any]]:
        return {field.name: cls._get_field_default_gen(field) for field in fields}

    @staticmethod
    def _get_cls_by_field(
        cls: Type["Message"], fields: Iterable[dataclasses.Field]
    ) -> Dict[str, Type]:
        field_cls = {}

        for field in fields:
            meta = FieldMetadata.get(field)
            if meta.proto_type == TYPE_MAP:
                assert meta.map_types
                kt = cls._cls_for(field, index=0)
                vt = cls._cls_for(field, index=1)
                field_cls[field.name] = dataclasses.make_dataclass(
                    "Entry",
                    [
                        ("key", kt, dataclass_field(1, meta.map_types[0])),
                        ("value", vt, dataclass_field(2, meta.map_types[1])),
                    ],
                    bases=(Message,),
                )
                field_cls[f"{field.name}.value"] = vt
            else:
                field_cls[field.name] = cls._cls_for(field)

        return field_cls


class Message(ABC):
    """
    The base class for protobuf messages, all generated messages will inherit from
    this. This class registers the message fields which are used by the serializers and
    parsers to go between the Python, binary and JSON representations of the message.

    .. container:: operations

        .. describe:: bytes(x)

            Calls :meth:`__bytes__`.

        .. describe:: bool(x)

            Calls :meth:`__bool__`.
    """

    _serialized_on_wire: bool
    _unknown_fields: bytes
    _group_current: Dict[str, str]

    def __post_init__(self) -> None:
        # Keep track of whether every field was default
        all_sentinel = True

        # Set current field of each group after `__init__` has already been run.
        group_current: Dict[str, Optional[str]] = {}
        for field_name, meta in self._betterproto.meta_by_field_name.items():

            if meta.group:
                group_current.setdefault(meta.group)

            value = self.__raw_get(field_name)
            if value != PLACEHOLDER and not (meta.optional and value is None):
                # Found a non-sentinel value
                all_sentinel = False

                if meta.group:
                    # This was set, so make it the selected value of the one-of.
                    group_current[meta.group] = field_name

        # Now that all the defaults are set, reset it!
        self.__dict__["_serialized_on_wire"] = not all_sentinel
        self.__dict__["_unknown_fields"] = b""
        self.__dict__["_group_current"] = group_current

    def __raw_get(self, name: str) -> Any:
        return super().__getattribute__(name)

    def __eq__(self, other) -> bool:
        if type(self) is not type(other):
            return False

        for field_name in self._betterproto.meta_by_field_name:
            self_val = self.__raw_get(field_name)
            other_val = other.__raw_get(field_name)
            if self_val is PLACEHOLDER:
                if other_val is PLACEHOLDER:
                    continue
                self_val = self._get_field_default(field_name)
            elif other_val is PLACEHOLDER:
                other_val = other._get_field_default(field_name)

            if self_val != other_val:
                # We consider two nan values to be the same for the
                # purposes of comparing messages (otherwise a message
                # is not equal to itself)
                if (
                    isinstance(self_val, float)
                    and isinstance(other_val, float)
                    and math.isnan(self_val)
                    and math.isnan(other_val)
                ):
                    continue
                else:
                    return False

        return True

    def __repr__(self) -> str:
        parts = [
            f"{field_name}={value!r}"
            for field_name in self._betterproto.sorted_field_names
            for value in (self.__raw_get(field_name),)
            if value is not PLACEHOLDER
        ]
        return f"{self.__class__.__name__}({', '.join(parts)})"

    if not TYPE_CHECKING:

        def __getattribute__(self, name: str) -> Any:
            """
            Lazily initialize default values to avoid infinite recursion for recursive
            message types
            """
            value = super().__getattribute__(name)
            if value is not PLACEHOLDER:
                return value

            value = self._get_field_default(name)
            super().__setattr__(name, value)
            return value

    def __setattr__(self, attr: str, value: Any) -> None:
        if attr != "_serialized_on_wire":
            # Track when a field has been set.
            self.__dict__["_serialized_on_wire"] = True

        if hasattr(self, "_group_current"):  # __post_init__ had already run
            if attr in self._betterproto.oneof_group_by_field:
                group = self._betterproto.oneof_group_by_field[attr]
                for field in self._betterproto.oneof_field_by_group[group]:
                    if field.name == attr:
                        self._group_current[group] = field.name
                    else:
                        super().__setattr__(field.name, PLACEHOLDER)

        super().__setattr__(attr, value)

    def __bool__(self) -> bool:
        """True if the Message has any fields with non-default values."""
        return any(
            self.__raw_get(field_name)
            not in (PLACEHOLDER, self._get_field_default(field_name))
            for field_name in self._betterproto.meta_by_field_name
        )

    def __deepcopy__(self: T, _: Any = {}) -> T:
        kwargs = {}
        for name in self._betterproto.sorted_field_names:
            value = self.__raw_get(name)
            if value is not PLACEHOLDER:
                kwargs[name] = deepcopy(value)
        return self.__class__(**kwargs)  # type: ignore

    @property
    def _betterproto(self) -> ProtoClassMetadata:
        """
        Lazy initialize metadata for each protobuf class.
        It may be initialized multiple times in a multi-threaded environment,
        but that won't affect the correctness.
        """
        meta = getattr(self.__class__, "_betterproto_meta", None)
        if not meta:
            meta = ProtoClassMetadata(self.__class__)
            self.__class__._betterproto_meta = meta  # type: ignore
        return meta

    def __bytes__(self) -> bytes:
        """
        Get the binary encoded Protobuf representation of this message instance.
        """
        output = bytearray()
        for field_name, meta in self._betterproto.meta_by_field_name.items():
            value = getattr(self, field_name)

            if value is None:
                # Optional items should be skipped. This is used for the Google
                # wrapper types and proto3 field presence/optional fields.
                continue

            # Being selected in a a group means this field is the one that is
            # currently set in a `oneof` group, so it must be serialized even
            # if the value is the default zero value.
            #
            # Note that proto3 field presence/optional fields are put in a
            # synthetic single-item oneof by protoc, which helps us ensure we
            # send the value even if the value is the default zero value.
            selected_in_group = (
                meta.group and self._group_current[meta.group] == field_name
            )

            # Empty messages can still be sent on the wire if they were
            # set (or received empty).
            serialize_empty = isinstance(value, Message) and value._serialized_on_wire

            include_default_value_for_oneof = self._include_default_value_for_oneof(
                field_name=field_name, meta=meta
            )

            if value == self._get_field_default(field_name) and not (
                selected_in_group or serialize_empty or include_default_value_for_oneof
            ):
                # Default (zero) values are not serialized. Two exceptions are
                # if this is the selected oneof item or if we know we have to
                # serialize an empty message (i.e. zero value was explicitly
                # set by the user).
                continue

            if isinstance(value, list):
                if meta.proto_type in PACKED_TYPES:
                    # Packed lists look like a length-delimited field. First,
                    # preprocess/encode each value into a buffer and then
                    # treat it like a field of raw bytes.
                    buf = bytearray()
                    for item in value:
                        buf += _preprocess_single(meta.proto_type, "", item)
                    output += _serialize_single(meta.number, TYPE_BYTES, buf)
                else:
                    for item in value:
                        output += (
                            _serialize_single(
                                meta.number,
                                meta.proto_type,
                                item,
                                wraps=meta.wraps or "",
                            )
                            # if it's an empty message it still needs to be represented
                            # as an item in the repeated list
                            or b"\n\x00"
                        )

            elif isinstance(value, dict):
                for k, v in value.items():
                    assert meta.map_types
                    sk = _serialize_single(1, meta.map_types[0], k)
                    sv = _serialize_single(2, meta.map_types[1], v)
                    output += _serialize_single(meta.number, meta.proto_type, sk + sv)
            else:
                # If we have an empty string and we're including the default value for
                # a oneof, make sure we serialize it. This ensures that the byte string
                # output isn't simply an empty string. This also ensures that round trip
                # serialization will keep `which_one_of` calls consistent.
                if (
                    isinstance(value, str)
                    and value == ""
                    and include_default_value_for_oneof
                ):
                    serialize_empty = True

                output += _serialize_single(
                    meta.number,
                    meta.proto_type,
                    value,
                    serialize_empty=serialize_empty or bool(selected_in_group),
                    wraps=meta.wraps or "",
                )

        output += self._unknown_fields
        return bytes(output)

    # For compatibility with other libraries
    def SerializeToString(self: T) -> bytes:
        """
        Get the binary encoded Protobuf representation of this message instance.

        .. note::
            This is a method for compatibility with other libraries,
            you should really use ``bytes(x)``.

        Returns
        --------
        :class:`bytes`
            The binary encoded Protobuf representation of this message instance
        """
        return bytes(self)

    @classmethod
    def _type_hint(cls, field_name: str) -> Type:
        return cls._type_hints()[field_name]

    @classmethod
    def _type_hints(cls) -> Dict[str, Type]:
        module = sys.modules[cls.__module__]
        return get_type_hints(cls, module.__dict__, {})

    @classmethod
    def _cls_for(cls, field: dataclasses.Field, index: int = 0) -> Type:
        """Get the message class for a field from the type hints."""
        field_cls = cls._type_hint(field.name)
        if hasattr(field_cls, "__args__") and index >= 0:
            if field_cls.__args__ is not None:
                field_cls = field_cls.__args__[index]
        return field_cls

    def _get_field_default(self, field_name: str) -> Any:
        with warnings.catch_warnings():
            # ignore warnings when initialising deprecated field defaults
            warnings.filterwarnings("ignore", category=DeprecationWarning)
            return self._betterproto.default_gen[field_name]()

    @classmethod
    def _get_field_default_gen(cls, field: dataclasses.Field) -> Any:
        t = cls._type_hint(field.name)

        if hasattr(t, "__origin__"):
            if t.__origin__ in (dict, Dict):
                # This is some kind of map (dict in Python).
                return dict
            elif t.__origin__ in (list, List):
                # This is some kind of list (repeated) field.
                return list
            elif t.__origin__ is Union and t.__args__[1] is type(None):
                # This is an optional field (either wrapped, or using proto3
                # field presence). For setting the default we really don't care
                # what kind of field it is.
                return type(None)
            else:
                return t
        elif issubclass(t, Enum):
            # Enums always default to zero.
            return int
        elif t is datetime:
            # Offsets are relative to 1970-01-01T00:00:00Z
            return datetime_default_gen
        else:
            # This is either a primitive scalar or another message type. Calling
            # it should result in its zero value.
            return t

    def _postprocess_single(
        self, wire_type: int, meta: FieldMetadata, field_name: str, value: Any
    ) -> Any:
        """Adjusts values after parsing."""
        if wire_type == WIRE_VARINT:
            if meta.proto_type in (TYPE_INT32, TYPE_INT64):
                bits = int(meta.proto_type[3:])
                value = value & ((1 << bits) - 1)
                signbit = 1 << (bits - 1)
                value = int((value ^ signbit) - signbit)
            elif meta.proto_type in (TYPE_SINT32, TYPE_SINT64):
                # Undo zig-zag encoding
                value = (value >> 1) ^ (-(value & 1))
            elif meta.proto_type == TYPE_BOOL:
                # Booleans use a varint encoding, so convert it to true/false.
                value = value > 0
        elif wire_type in (WIRE_FIXED_32, WIRE_FIXED_64):
            fmt = _pack_fmt(meta.proto_type)
            value = struct.unpack(fmt, value)[0]
        elif wire_type == WIRE_LEN_DELIM:
            if meta.proto_type == TYPE_STRING:
                value = str(value, "utf-8")
            elif meta.proto_type == TYPE_MESSAGE:
                cls = self._betterproto.cls_by_field[field_name]

                if cls == datetime:
                    value = _Timestamp().parse(value).to_datetime()
                elif cls == timedelta:
                    value = _Duration().parse(value).to_timedelta()
                elif meta.wraps:
                    # This is a Google wrapper value message around a single
                    # scalar type.
                    value = _get_wrapper(meta.wraps)().parse(value).value
                else:
                    value = cls().parse(value)
                    value._serialized_on_wire = True
            elif meta.proto_type == TYPE_MAP:
                value = self._betterproto.cls_by_field[field_name]().parse(value)

        return value

    def _include_default_value_for_oneof(
        self, field_name: str, meta: FieldMetadata
    ) -> bool:
        return (
            meta.group is not None and self._group_current.get(meta.group) == field_name
        )

    def parse(self: T, data: bytes) -> T:
        """
        Parse the binary encoded Protobuf into this message instance. This
        returns the instance itself and is therefore assignable and chainable.

        Parameters
        -----------
        data: :class:`bytes`
            The data to parse the protobuf from.

        Returns
        --------
        :class:`Message`
            The initialized message.
        """
        # Got some data over the wire
        self._serialized_on_wire = True
        proto_meta = self._betterproto
        for parsed in parse_fields(data):
            field_name = proto_meta.field_name_by_number.get(parsed.number)
            if not field_name:
                self._unknown_fields += parsed.raw
                continue

            meta = proto_meta.meta_by_field_name[field_name]

            value: Any
            if parsed.wire_type == WIRE_LEN_DELIM and meta.proto_type in PACKED_TYPES:
                # This is a packed repeated field.
                pos = 0
                value = []
                while pos < len(parsed.value):
                    if meta.proto_type in (TYPE_FLOAT, TYPE_FIXED32, TYPE_SFIXED32):
                        decoded, pos = parsed.value[pos : pos + 4], pos + 4
                        wire_type = WIRE_FIXED_32
                    elif meta.proto_type in (TYPE_DOUBLE, TYPE_FIXED64, TYPE_SFIXED64):
                        decoded, pos = parsed.value[pos : pos + 8], pos + 8
                        wire_type = WIRE_FIXED_64
                    else:
                        decoded, pos = decode_varint(parsed.value, pos)
                        wire_type = WIRE_VARINT
                    decoded = self._postprocess_single(
                        wire_type, meta, field_name, decoded
                    )
                    value.append(decoded)
            else:
                value = self._postprocess_single(
                    parsed.wire_type, meta, field_name, parsed.value
                )

            current = getattr(self, field_name)
            if meta.proto_type == TYPE_MAP:
                # Value represents a single key/value pair entry in the map.
                current[value.key] = value.value
            elif isinstance(current, list) and not isinstance(value, list):
                current.append(value)
            else:
                setattr(self, field_name, value)

        return self

    # For compatibility with other libraries.
    @classmethod
    def FromString(cls: Type[T], data: bytes) -> T:
        """
        Parse the binary encoded Protobuf into this message instance. This
        returns the instance itself and is therefore assignable and chainable.

        .. note::
            This is a method for compatibility with other libraries,
            you should really use :meth:`parse`.


        Parameters
        -----------
        data: :class:`bytes`
            The data to parse the protobuf from.

        Returns
        --------
        :class:`Message`
            The initialized message.
        """
        return cls().parse(data)

    def to_dict(
        self, casing: Casing = Casing.CAMEL, include_default_values: bool = False
    ) -> Dict[str, Any]:
        """
        Returns a JSON serializable dict representation of this object.

        Parameters
        -----------
        casing: :class:`Casing`
            The casing to use for key values. Default is :attr:`Casing.CAMEL` for
            compatibility purposes.
        include_default_values: :class:`bool`
            If ``True`` will include the default values of fields. Default is ``False``.
            E.g. an ``int32`` field will be included with a value of ``0`` if this is
            set to ``True``, otherwise this would be ignored.

        Returns
        --------
        Dict[:class:`str`, Any]
            The JSON serializable dict representation of this object.
        """
        output: Dict[str, Any] = {}
        field_types = self._type_hints()
        defaults = self._betterproto.default_gen
        for field_name, meta in self._betterproto.meta_by_field_name.items():
            field_is_repeated = defaults[field_name] is list
            value = getattr(self, field_name)
            cased_name = casing(field_name).rstrip("_")  # type: ignore
            if meta.proto_type == TYPE_MESSAGE:
                if isinstance(value, datetime):
                    if (
                        value != DATETIME_ZERO
                        or include_default_values
                        or self._include_default_value_for_oneof(
                            field_name=field_name, meta=meta
                        )
                    ):
                        output[cased_name] = _Timestamp.timestamp_to_json(value)
                elif isinstance(value, timedelta):
                    if (
                        value != timedelta(0)
                        or include_default_values
                        or self._include_default_value_for_oneof(
                            field_name=field_name, meta=meta
                        )
                    ):
                        output[cased_name] = _Duration.delta_to_json(value)
                elif meta.wraps:
                    if value is not None or include_default_values:
                        output[cased_name] = value
                elif field_is_repeated:
                    # Convert each item.
                    cls = self._betterproto.cls_by_field[field_name]
                    if cls == datetime:
                        value = [_Timestamp.timestamp_to_json(i) for i in value]
                    elif cls == timedelta:
                        value = [_Duration.delta_to_json(i) for i in value]
                    else:
                        value = [
                            i.to_dict(casing, include_default_values) for i in value
                        ]
                    if value or include_default_values:
                        output[cased_name] = value
                elif value is None:
                    if include_default_values:
                        output[cased_name] = value
                elif (
                    value._serialized_on_wire
                    or include_default_values
                    or self._include_default_value_for_oneof(
                        field_name=field_name, meta=meta
                    )
                ):
                    output[cased_name] = value.to_dict(casing, include_default_values)
            elif meta.proto_type == TYPE_MAP:
                for k in value:
                    if hasattr(value[k], "to_dict"):
                        value[k] = value[k].to_dict(casing, include_default_values)

                if value or include_default_values:
                    output[cased_name] = value
            elif (
                value != self._get_field_default(field_name)
                or include_default_values
                or self._include_default_value_for_oneof(
                    field_name=field_name, meta=meta
                )
            ):
                if meta.proto_type in INT_64_TYPES:
                    if field_is_repeated:
                        output[cased_name] = [str(n) for n in value]
                    elif value is None:
                        if include_default_values:
                            output[cased_name] = value
                    else:
                        output[cased_name] = str(value)
                elif meta.proto_type == TYPE_BYTES:
                    if field_is_repeated:
                        output[cased_name] = [
                            b64encode(b).decode("utf8") for b in value
                        ]
                    elif value is None and include_default_values:
                        output[cased_name] = value
                    else:
                        output[cased_name] = b64encode(value).decode("utf8")
                elif meta.proto_type == TYPE_ENUM:
                    if field_is_repeated:
                        enum_class = field_types[field_name].__args__[0]
                        if isinstance(value, typing.Iterable) and not isinstance(
                            value, str
                        ):
                            output[cased_name] = [enum_class(el).name for el in value]
                        else:
                            # transparently upgrade single value to repeated
                            output[cased_name] = [enum_class(value).name]
                    elif value is None:
                        if include_default_values:
                            output[cased_name] = value
                    elif meta.optional:
                        enum_class = field_types[field_name].__args__[0]
                        output[cased_name] = enum_class(value).name
                    else:
                        enum_class = field_types[field_name]  # noqa
                        output[cased_name] = enum_class(value).name
                elif meta.proto_type in (TYPE_FLOAT, TYPE_DOUBLE):
                    if field_is_repeated:
                        output[cased_name] = [_dump_float(n) for n in value]
                    else:
                        output[cased_name] = _dump_float(value)
                else:
                    output[cased_name] = value
        return output

    def from_dict(self: T, value: Dict[str, Any]) -> T:
        """
        Parse the key/value pairs into the current message instance. This returns the
        instance itself and is therefore assignable and chainable.

        Parameters
        -----------
        value: Dict[:class:`str`, Any]
            The dictionary to parse from.

        Returns
        --------
        :class:`Message`
            The initialized message.
        """
        self._serialized_on_wire = True
        for key in value:
            field_name = safe_snake_case(key)
            meta = self._betterproto.meta_by_field_name.get(field_name)
            if not meta:
                continue

            if value[key] is not None:
                if meta.proto_type == TYPE_MESSAGE:
                    v = getattr(self, field_name)
                    cls = self._betterproto.cls_by_field[field_name]
                    if isinstance(v, list):
                        if cls == datetime:
                            v = [isoparse(item) for item in value[key]]
                        elif cls == timedelta:
                            v = [
                                timedelta(seconds=float(item[:-1]))
                                for item in value[key]
                            ]
                        else:
                            v = [cls().from_dict(item) for item in value[key]]
                    elif cls == datetime:
                        v = isoparse(value[key])
                        setattr(self, field_name, v)
                    elif cls == timedelta:
                        v = timedelta(seconds=float(value[key][:-1]))
                        setattr(self, field_name, v)
                    elif meta.wraps:
                        setattr(self, field_name, value[key])
                    elif v is None:
                        setattr(self, field_name, cls().from_dict(value[key]))
                    else:
                        # NOTE: `from_dict` mutates the underlying message, so no
                        # assignment here is necessary.
                        v.from_dict(value[key])
                elif meta.map_types and meta.map_types[1] == TYPE_MESSAGE:
                    v = getattr(self, field_name)
                    cls = self._betterproto.cls_by_field[f"{field_name}.value"]
                    for k in value[key]:
                        v[k] = cls().from_dict(value[key][k])
                else:
                    v = value[key]
                    if meta.proto_type in INT_64_TYPES:
                        if isinstance(value[key], list):
                            v = [int(n) for n in value[key]]
                        else:
                            v = int(value[key])
                    elif meta.proto_type == TYPE_BYTES:
                        if isinstance(value[key], list):
                            v = [b64decode(n) for n in value[key]]
                        else:
                            v = b64decode(value[key])
                    elif meta.proto_type == TYPE_ENUM:
                        enum_cls = self._betterproto.cls_by_field[field_name]
                        if isinstance(v, list):
                            v = [enum_cls.from_string(e) for e in v]
                        elif isinstance(v, str):
                            v = enum_cls.from_string(v)
                    elif meta.proto_type in (TYPE_FLOAT, TYPE_DOUBLE):
                        if isinstance(value[key], list):
                            v = [_parse_float(n) for n in value[key]]
                        else:
                            v = _parse_float(value[key])

                if v is not None:
                    setattr(self, field_name, v)
        return self

    def to_json(self, indent: Union[None, int, str] = None) -> str:
        """A helper function to parse the message instance into its JSON
        representation.

        This is equivalent to::

            json.dumps(message.to_dict(), indent=indent)

        Parameters
        -----------
        indent: Optional[Union[:class:`int`, :class:`str`]]
            The indent to pass to :func:`json.dumps`.

        Returns
        --------
        :class:`str`
            The JSON representation of the message.
        """
        return json.dumps(self.to_dict(), indent=indent)

    def from_json(self: T, value: Union[str, bytes]) -> T:
        """A helper function to return the message instance from its JSON
        representation. This returns the instance itself and is therefore assignable
        and chainable.

        This is equivalent to::

            return message.from_dict(json.loads(value))

        Parameters
        -----------
        value: Union[:class:`str`, :class:`bytes`]
            The value to pass to :func:`json.loads`.

        Returns
        --------
        :class:`Message`
            The initialized message.
        """
        return self.from_dict(json.loads(value))

<<<<<<< HEAD
    def to_pydict(
        self, casing: Casing = Casing.CAMEL, include_default_values: bool = False
    ) -> Dict[str, Any]:
        """
        Returns a python dict representation of this object.

        Parameters
        -----------
        casing: :class:`Casing`
            The casing to use for key values. Default is :attr:`Casing.CAMEL` for
            compatibility purposes.
        include_default_values: :class:`bool`
            If ``True`` will include the default values of fields. Default is ``False``.
            E.g. an ``int32`` field will be included with a value of ``0`` if this is
            set to ``True``, otherwise this would be ignored.

        Returns
        --------
        Dict[:class:`str`, Any]
            The python dict representation of this object.
        """
        output: Dict[str, Any] = {}
        field_types = self._type_hints()
        defaults = self._betterproto.default_gen
        for field_name, meta in self._betterproto.meta_by_field_name.items():
            field_is_repeated = defaults[field_name] is list
            value = getattr(self, field_name)
            cased_name = casing(field_name).rstrip("_")  # type: ignore
            if meta.proto_type == TYPE_MESSAGE:
                if isinstance(value, datetime):
                    if (
                        value != DATETIME_ZERO
                        or include_default_values
                        or self._include_default_value_for_oneof(
                            field_name=field_name, meta=meta
                        )
                    ):
                        output[cased_name] = value
                elif isinstance(value, timedelta):
                    if (
                        value != timedelta(0)
                        or include_default_values
                        or self._include_default_value_for_oneof(
                            field_name=field_name, meta=meta
                        )
                    ):
                        output[cased_name] = value
                elif meta.wraps:
                    if value is not None or include_default_values:
                        output[cased_name] = value
                elif field_is_repeated:
                    # Convert each item.
                    value = [i.to_pydict(casing, include_default_values) for i in value]
                    if value or include_default_values:
                        output[cased_name] = value
                elif (
                    value._serialized_on_wire
                    or include_default_values
                    or self._include_default_value_for_oneof(
                        field_name=field_name, meta=meta
                    )
                ):
                    output[cased_name] = value.to_pydict(casing, include_default_values)
            elif meta.proto_type == TYPE_MAP:
                for k in value:
                    if hasattr(value[k], "to_pydict"):
                        value[k] = value[k].to_pydict(casing, include_default_values)

                if value or include_default_values:
                    output[cased_name] = value
            elif (
                value != self._get_field_default(field_name)
                or include_default_values
                or self._include_default_value_for_oneof(
                    field_name=field_name, meta=meta
                )
            ):
                output[cased_name] = value
        return output

    def from_pydict(self: T, value: Dict[str, Any]) -> T:
        """
        Parse the key/value pairs into the current message instance. This returns the
        instance itself and is therefore assignable and chainable.

        Parameters
        -----------
        value: Dict[:class:`str`, Any]
            The dictionary to parse from.

        Returns
        --------
        :class:`Message`
            The initialized message.
        """
        self._serialized_on_wire = True
        for key in value:
            field_name = safe_snake_case(key)
            meta = self._betterproto.meta_by_field_name.get(field_name)
            if not meta:
                continue

            if value[key] is not None:
                if meta.proto_type == TYPE_MESSAGE:
                    v = getattr(self, field_name)
                    if isinstance(v, list):
                        cls = self._betterproto.cls_by_field[field_name]
                        for item in value[key]:
                            v.append(cls().from_pydict(item))
                    elif isinstance(v, datetime):
                        v = value[key]
                    elif isinstance(v, timedelta):
                        v = value[key]
                    elif meta.wraps:
                        v = value[key]
                    else:
                        # NOTE: `from_pydict` mutates the underlying message, so no
                        # assignment here is necessary.
                        v.from_pydict(value[key])
                elif meta.map_types and meta.map_types[1] == TYPE_MESSAGE:
                    v = getattr(self, field_name)
                    cls = self._betterproto.cls_by_field[f"{field_name}.value"]
                    for k in value[key]:
                        v[k] = cls().from_pydict(value[key][k])
                else:
                    v = value[key]

                if v is not None:
                    setattr(self, field_name, v)
        return self
=======
    def is_set(self, name: str) -> bool:
        """
        Check if field with the given name has been set.

        Parameters
        -----------
        name: :class:`str`
            The name of the field to check for.

        Returns
        --------
        :class:`bool`
            `True` if field has been set, otherwise `False`.
        """
        return self.__raw_get(name) is not PLACEHOLDER
>>>>>>> e7133ade


def serialized_on_wire(message: Message) -> bool:
    """
    If this message was or should be serialized on the wire. This can be used to detect
    presence (e.g. optional wrapper message) and is used internally during
    parsing/serialization.

    Returns
    --------
    :class:`bool`
        Whether this message was or should be serialized on the wire.
    """
    return message._serialized_on_wire


def which_one_of(message: Message, group_name: str) -> Tuple[str, Optional[Any]]:
    """
    Return the name and value of a message's one-of field group.

    Returns
    --------
    Tuple[:class:`str`, Any]
        The field name and the value for that field.
    """
    field_name = message._group_current.get(group_name)
    if not field_name:
        return "", None
    return field_name, getattr(message, field_name)


# Circular import workaround: google.protobuf depends on base classes defined above.
from .lib.google.protobuf import (  # noqa
    BoolValue,
    BytesValue,
    DoubleValue,
    Duration,
    EnumValue,
    FloatValue,
    Int32Value,
    Int64Value,
    StringValue,
    Timestamp,
    UInt32Value,
    UInt64Value,
)


class _Duration(Duration):
    def to_timedelta(self) -> timedelta:
        return timedelta(seconds=self.seconds, microseconds=self.nanos / 1e3)

    @staticmethod
    def delta_to_json(delta: timedelta) -> str:
        parts = str(delta.total_seconds()).split(".")
        if len(parts) > 1:
            while len(parts[1]) not in (3, 6, 9):
                parts[1] = f"{parts[1]}0"
        return f"{'.'.join(parts)}s"


class _Timestamp(Timestamp):
    def to_datetime(self) -> datetime:
        ts = self.seconds + (self.nanos / 1e9)
        return datetime.fromtimestamp(ts, tz=timezone.utc)

    @staticmethod
    def timestamp_to_json(dt: datetime) -> str:
        nanos = dt.microsecond * 1e3
        copy = dt.replace(microsecond=0, tzinfo=None)
        result = copy.isoformat()
        if (nanos % 1e9) == 0:
            # If there are 0 fractional digits, the fractional
            # point '.' should be omitted when serializing.
            return f"{result}Z"
        if (nanos % 1e6) == 0:
            # Serialize 3 fractional digits.
            return f"{result}.{int(nanos // 1e6) :03d}Z"
        if (nanos % 1e3) == 0:
            # Serialize 6 fractional digits.
            return f"{result}.{int(nanos // 1e3) :06d}Z"
        # Serialize 9 fractional digits.
        return f"{result}.{nanos:09d}"


def _get_wrapper(proto_type: str) -> Type:
    """Get the wrapper message class for a wrapped type."""

    # TODO: include ListValue and NullValue?
    return {
        TYPE_BOOL: BoolValue,
        TYPE_BYTES: BytesValue,
        TYPE_DOUBLE: DoubleValue,
        TYPE_FLOAT: FloatValue,
        TYPE_ENUM: EnumValue,
        TYPE_INT32: Int32Value,
        TYPE_INT64: Int64Value,
        TYPE_STRING: StringValue,
        TYPE_UINT32: UInt32Value,
        TYPE_UINT64: UInt64Value,
    }[proto_type]<|MERGE_RESOLUTION|>--- conflicted
+++ resolved
@@ -1306,7 +1306,6 @@
         """
         return self.from_dict(json.loads(value))
 
-<<<<<<< HEAD
     def to_pydict(
         self, casing: Casing = Casing.CAMEL, include_default_values: bool = False
     ) -> Dict[str, Any]:
@@ -1437,7 +1436,7 @@
                 if v is not None:
                     setattr(self, field_name, v)
         return self
-=======
+
     def is_set(self, name: str) -> bool:
         """
         Check if field with the given name has been set.
@@ -1453,7 +1452,6 @@
             `True` if field has been set, otherwise `False`.
         """
         return self.__raw_get(name) is not PLACEHOLDER
->>>>>>> e7133ade
 
 
 def serialized_on_wire(message: Message) -> bool:
