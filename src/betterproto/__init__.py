--- conflicted
+++ resolved
@@ -253,35 +253,6 @@
     )
 
 
-<<<<<<< HEAD
-=======
-class Enum(enum.IntEnum):
-    """
-    The base class for protobuf enumerations, all generated enumerations will inherit
-    from this. Bases :class:`enum.IntEnum`.
-    """
-
-    @classmethod
-    def from_string(cls, name: str) -> "Enum":
-        """Return the value which corresponds to the string name.
-
-        Parameters
-        -----------
-        name: :class:`str`
-            The name of the enum member to get
-
-        Raises
-        -------
-        :exc:`ValueError`
-            The member was not found in the Enum.
-        """
-        try:
-            return cls._member_map_[name]  # type: ignore
-        except KeyError as e:
-            raise ValueError(f"Unknown value {name} for enum {cls.__name__}") from e
-
-
->>>>>>> a4d2d395
 def _pack_fmt(proto_type: str) -> str:
     """Returns a little-endian format string for reading/writing binary."""
     return {
@@ -865,14 +836,10 @@
             elif meta.proto_type == TYPE_BOOL:
                 # Booleans use a varint encoding, so convert it to true/false.
                 value = value > 0
-<<<<<<< HEAD
             elif meta.proto_type == TYPE_ENUM:
                 # Convert enum ints to python enum instances
                 value = self._betterproto.cls_by_field[field_name].try_value(value)
-        elif wire_type in [WIRE_FIXED_32, WIRE_FIXED_64]:
-=======
         elif wire_type in (WIRE_FIXED_32, WIRE_FIXED_64):
->>>>>>> a4d2d395
             fmt = _pack_fmt(meta.proto_type)
             value = struct.unpack(fmt, value)[0]
         elif wire_type == WIRE_LEN_DELIM:
