import dataclasses
import enum
import inspect
import json
import struct
import sys
import typing
from abc import ABC
from base64 import b64decode, b64encode
from datetime import datetime, timedelta, timezone
from typing import (
    Any,
    Callable,
    Dict,
    Generator,
    List,
    Optional,
    Set,
    Tuple,
    Type,
    Union,
    get_type_hints,
)

from ._types import T
from .casing import camel_case, safe_snake_case, snake_case
from .grpc.grpclib_client import ServiceStub

if sys.version_info < (3, 7):
    # Apply backport of datetime.fromisoformat from 3.7
    from backports.datetime_fromisoformat import MonkeyPatch

    MonkeyPatch.patch_fromisoformat()


# Proto 3 data types
TYPE_ENUM = "enum"
TYPE_BOOL = "bool"
TYPE_INT32 = "int32"
TYPE_INT64 = "int64"
TYPE_UINT32 = "uint32"
TYPE_UINT64 = "uint64"
TYPE_SINT32 = "sint32"
TYPE_SINT64 = "sint64"
TYPE_FLOAT = "float"
TYPE_DOUBLE = "double"
TYPE_FIXED32 = "fixed32"
TYPE_SFIXED32 = "sfixed32"
TYPE_FIXED64 = "fixed64"
TYPE_SFIXED64 = "sfixed64"
TYPE_STRING = "string"
TYPE_BYTES = "bytes"
TYPE_MESSAGE = "message"
TYPE_MAP = "map"


# Fields that use a fixed amount of space (4 or 8 bytes)
FIXED_TYPES = [
    TYPE_FLOAT,
    TYPE_DOUBLE,
    TYPE_FIXED32,
    TYPE_SFIXED32,
    TYPE_FIXED64,
    TYPE_SFIXED64,
]

# Fields that are numerical 64-bit types
INT_64_TYPES = [TYPE_INT64, TYPE_UINT64, TYPE_SINT64, TYPE_FIXED64, TYPE_SFIXED64]

# Fields that are efficiently packed when
PACKED_TYPES = [
    TYPE_ENUM,
    TYPE_BOOL,
    TYPE_INT32,
    TYPE_INT64,
    TYPE_UINT32,
    TYPE_UINT64,
    TYPE_SINT32,
    TYPE_SINT64,
    TYPE_FLOAT,
    TYPE_DOUBLE,
    TYPE_FIXED32,
    TYPE_SFIXED32,
    TYPE_FIXED64,
    TYPE_SFIXED64,
]

# Wire types
# https://developers.google.com/protocol-buffers/docs/encoding#structure
WIRE_VARINT = 0
WIRE_FIXED_64 = 1
WIRE_LEN_DELIM = 2
WIRE_FIXED_32 = 5

# Mappings of which Proto 3 types correspond to which wire types.
WIRE_VARINT_TYPES = [
    TYPE_ENUM,
    TYPE_BOOL,
    TYPE_INT32,
    TYPE_INT64,
    TYPE_UINT32,
    TYPE_UINT64,
    TYPE_SINT32,
    TYPE_SINT64,
]

WIRE_FIXED_32_TYPES = [TYPE_FLOAT, TYPE_FIXED32, TYPE_SFIXED32]
WIRE_FIXED_64_TYPES = [TYPE_DOUBLE, TYPE_FIXED64, TYPE_SFIXED64]
WIRE_LEN_DELIM_TYPES = [TYPE_STRING, TYPE_BYTES, TYPE_MESSAGE, TYPE_MAP]


# Protobuf datetimes start at the Unix Epoch in 1970 in UTC.
def datetime_default_gen() -> datetime:
    return datetime(1970, 1, 1, tzinfo=timezone.utc)


DATETIME_ZERO = datetime_default_gen()


class Casing(enum.Enum):
    """Casing constants for serialization."""

    CAMEL = camel_case
    SNAKE = snake_case


PLACEHOLDER: Any = object()


@dataclasses.dataclass(frozen=True)
class FieldMetadata:
    """Stores internal metadata used for parsing & serialization."""

    # Protobuf field number
    number: int
    # Protobuf type name
    proto_type: str
    # Map information if the proto_type is a map
    map_types: Optional[Tuple[str, str]] = None
    # Groups several "one-of" fields together
    group: Optional[str] = None
    # Describes the wrapped type (e.g. when using google.protobuf.BoolValue)
    wraps: Optional[str] = None

    @staticmethod
    def get(field: dataclasses.Field) -> "FieldMetadata":
        """Returns the field metadata for a dataclass field."""
        return field.metadata["betterproto"]


def dataclass_field(
    number: int,
    proto_type: str,
    *,
    map_types: Optional[Tuple[str, str]] = None,
    group: Optional[str] = None,
    wraps: Optional[str] = None,
) -> dataclasses.Field:
    """Creates a dataclass field with attached protobuf metadata."""
    return dataclasses.field(
        default=PLACEHOLDER,
        metadata={
            "betterproto": FieldMetadata(number, proto_type, map_types, group, wraps)
        },
    )


# Note: the fields below return `Any` to prevent type errors in the generated
# data classes since the types won't match with `Field` and they get swapped
# out at runtime. The generated dataclass variables are still typed correctly.


def enum_field(number: int, group: Optional[str] = None) -> Any:
    return dataclass_field(number, TYPE_ENUM, group=group)


def bool_field(number: int, group: Optional[str] = None) -> Any:
    return dataclass_field(number, TYPE_BOOL, group=group)


def int32_field(number: int, group: Optional[str] = None) -> Any:
    return dataclass_field(number, TYPE_INT32, group=group)


def int64_field(number: int, group: Optional[str] = None) -> Any:
    return dataclass_field(number, TYPE_INT64, group=group)


def uint32_field(number: int, group: Optional[str] = None) -> Any:
    return dataclass_field(number, TYPE_UINT32, group=group)


def uint64_field(number: int, group: Optional[str] = None) -> Any:
    return dataclass_field(number, TYPE_UINT64, group=group)


def sint32_field(number: int, group: Optional[str] = None) -> Any:
    return dataclass_field(number, TYPE_SINT32, group=group)


def sint64_field(number: int, group: Optional[str] = None) -> Any:
    return dataclass_field(number, TYPE_SINT64, group=group)


def float_field(number: int, group: Optional[str] = None) -> Any:
    return dataclass_field(number, TYPE_FLOAT, group=group)


def double_field(number: int, group: Optional[str] = None) -> Any:
    return dataclass_field(number, TYPE_DOUBLE, group=group)


def fixed32_field(number: int, group: Optional[str] = None) -> Any:
    return dataclass_field(number, TYPE_FIXED32, group=group)


def fixed64_field(number: int, group: Optional[str] = None) -> Any:
    return dataclass_field(number, TYPE_FIXED64, group=group)


def sfixed32_field(number: int, group: Optional[str] = None) -> Any:
    return dataclass_field(number, TYPE_SFIXED32, group=group)


def sfixed64_field(number: int, group: Optional[str] = None) -> Any:
    return dataclass_field(number, TYPE_SFIXED64, group=group)


def string_field(number: int, group: Optional[str] = None) -> Any:
    return dataclass_field(number, TYPE_STRING, group=group)


def bytes_field(number: int, group: Optional[str] = None) -> Any:
    return dataclass_field(number, TYPE_BYTES, group=group)


def message_field(
    number: int, group: Optional[str] = None, wraps: Optional[str] = None
) -> Any:
    return dataclass_field(number, TYPE_MESSAGE, group=group, wraps=wraps)


def map_field(
    number: int, key_type: str, value_type: str, group: Optional[str] = None
) -> Any:
    return dataclass_field(
        number, TYPE_MAP, map_types=(key_type, value_type), group=group
    )


class Enum(enum.IntEnum):
    """Protocol buffers enumeration base class. Acts like `enum.IntEnum`."""

    @classmethod
    def from_string(cls, name: str) -> "Enum":
        """Return the value which corresponds to the string name."""
        try:
            return cls._member_map_[name]
        except KeyError as e:
            raise ValueError(f"Unknown value {name} for enum {cls.__name__}") from e


def _pack_fmt(proto_type: str) -> str:
    """Returns a little-endian format string for reading/writing binary."""
    return {
        TYPE_DOUBLE: "<d",
        TYPE_FLOAT: "<f",
        TYPE_FIXED32: "<I",
        TYPE_FIXED64: "<Q",
        TYPE_SFIXED32: "<i",
        TYPE_SFIXED64: "<q",
    }[proto_type]


def encode_varint(value: int) -> bytes:
    """Encodes a single varint value for serialization."""
    b: List[int] = []

    if value < 0:
        value += 1 << 64

    bits = value & 0x7F
    value >>= 7
    while value:
        b.append(0x80 | bits)
        bits = value & 0x7F
        value >>= 7
    return bytes(b + [bits])


def _preprocess_single(proto_type: str, wraps: str, value: Any) -> bytes:
    """Adjusts values before serialization."""
    if proto_type in [
        TYPE_ENUM,
        TYPE_BOOL,
        TYPE_INT32,
        TYPE_INT64,
        TYPE_UINT32,
        TYPE_UINT64,
    ]:
        return encode_varint(value)
    elif proto_type in [TYPE_SINT32, TYPE_SINT64]:
        # Handle zig-zag encoding.
        if value >= 0:
            value = value << 1
        else:
            value = (value << 1) ^ (~0)
        return encode_varint(value)
    elif proto_type in FIXED_TYPES:
        return struct.pack(_pack_fmt(proto_type), value)
    elif proto_type == TYPE_STRING:
        return value.encode("utf-8")
    elif proto_type == TYPE_MESSAGE:
        if isinstance(value, datetime):
            # Convert the `datetime` to a timestamp message.
            seconds = int(value.timestamp())
            nanos = int(value.microsecond * 1e3)
            value = _Timestamp(seconds=seconds, nanos=nanos)
        elif isinstance(value, timedelta):
            # Convert the `timedelta` to a duration message.
            total_ms = value // timedelta(microseconds=1)
            seconds = int(total_ms / 1e6)
            nanos = int((total_ms % 1e6) * 1e3)
            value = _Duration(seconds=seconds, nanos=nanos)
        elif wraps:
            if value is None:
                return b""
            value = _get_wrapper(wraps)(value=value)

        return bytes(value)

    return value


def _serialize_single(
    field_number: int,
    proto_type: str,
    value: Any,
    *,
    serialize_empty: bool = False,
    wraps: str = "",
) -> bytes:
    """Serializes a single field and value."""
    value = _preprocess_single(proto_type, wraps, value)

    output = bytearray()
    if proto_type in WIRE_VARINT_TYPES:
        key = encode_varint(field_number << 3)
        output += key + value
    elif proto_type in WIRE_FIXED_32_TYPES:
        key = encode_varint((field_number << 3) | 5)
        output += key + value
    elif proto_type in WIRE_FIXED_64_TYPES:
        key = encode_varint((field_number << 3) | 1)
        output += key + value
    elif proto_type in WIRE_LEN_DELIM_TYPES:
        if len(value) or serialize_empty or wraps:
            key = encode_varint((field_number << 3) | 2)
            output += key + encode_varint(len(value)) + value
    else:
        raise NotImplementedError(proto_type)

    return bytes(output)


def decode_varint(buffer: bytes, pos: int) -> Tuple[int, int]:
    """
    Decode a single varint value from a byte buffer. Returns the value and the
    new position in the buffer.
    """
    result = 0
    shift = 0
    while 1:
        b = buffer[pos]
        result |= (b & 0x7F) << shift
        pos += 1
        if not (b & 0x80):
            return result, pos
        shift += 7
        if shift >= 64:
            raise ValueError("Too many bytes when decoding varint.")


@dataclasses.dataclass(frozen=True)
class ParsedField:
    number: int
    wire_type: int
    value: Any
    raw: bytes


def parse_fields(value: bytes) -> Generator[ParsedField, None, None]:
    i = 0
    while i < len(value):
        start = i
        num_wire, i = decode_varint(value, i)
        number = num_wire >> 3
        wire_type = num_wire & 0x7

        decoded: Any = None
        if wire_type == WIRE_VARINT:
            decoded, i = decode_varint(value, i)
        elif wire_type == WIRE_FIXED_64:
            decoded, i = value[i : i + 8], i + 8
        elif wire_type == WIRE_LEN_DELIM:
            length, i = decode_varint(value, i)
            decoded = value[i : i + length]
            i += length
        elif wire_type == WIRE_FIXED_32:
            decoded, i = value[i : i + 4], i + 4

        yield ParsedField(
            number=number, wire_type=wire_type, value=decoded, raw=value[start:i]
        )


class ProtoClassMetadata:
    __slots__ = (
        "oneof_group_by_field",
        "oneof_field_by_group",
        "default_gen",
        "cls_by_field",
        "field_name_by_number",
        "meta_by_field_name",
        "sorted_field_names",
    )

    def __init__(self, cls: Type["Message"]):
        by_field = {}
        by_group: Dict[str, Set] = {}
        by_field_name = {}
        by_field_number = {}

        fields = dataclasses.fields(cls)
        for field in fields:
            meta = FieldMetadata.get(field)

            if meta.group:
                # This is part of a one-of group.
                by_field[field.name] = meta.group

                by_group.setdefault(meta.group, set()).add(field)

            by_field_name[field.name] = meta
            by_field_number[meta.number] = field.name

<<<<<<< HEAD
        self.oneof_group_by_field: Dict[str, str] = by_field
        self.oneof_field_by_group: Dict[str, Set[dataclasses.Field]] = by_group
        self.field_name_by_number: Dict[int, str] = by_field_number
        self.meta_by_field_name: Dict[str, FieldMetadata] = by_field_name
=======
        self.oneof_group_by_field = by_field
        self.oneof_field_by_group = by_group
        self.field_name_by_number = by_field_number
        self.meta_by_field_name = by_field_name
        self.sorted_field_names = tuple(
            by_field_number[number] for number in sorted(by_field_number.keys())
        )
>>>>>>> 0028cc38

        self.default_gen: Dict[str, Callable[[], Any]] = self._get_default_gen(
            cls, fields
        )
        self.cls_by_field: Dict[str, Type] = self._get_cls_by_field(cls, fields)

    @staticmethod
    def _get_default_gen(
        cls: Type["Message"], fields: List[dataclasses.Field]
    ) -> Dict[str, Callable[[], Any]]:
        return {field.name: cls._get_field_default_gen(field) for field in fields}

    @staticmethod
    def _get_cls_by_field(
        cls: Type["Message"], fields: List[dataclasses.Field]
    ) -> Dict[str, Type]:
        field_cls = {}

        for field in fields:
            meta = FieldMetadata.get(field)
            if meta.proto_type == TYPE_MAP:
                assert meta.map_types
                kt = cls._cls_for(field, index=0)
                vt = cls._cls_for(field, index=1)
                field_cls[field.name] = dataclasses.make_dataclass(
                    "Entry",
                    [
                        ("key", kt, dataclass_field(1, meta.map_types[0])),
                        ("value", vt, dataclass_field(2, meta.map_types[1])),
                    ],
                    bases=(Message,),
                )
                field_cls[f"{field.name}.value"] = vt
            else:
                field_cls[field.name] = cls._cls_for(field)

        return field_cls


class Message(ABC):
    """
    A protobuf message base class. Generated code will inherit from this and
    register the message fields which get used by the serializers and parsers
    to go between Python, binary and JSON protobuf message representations.
    """

    _serialized_on_wire: bool
    _unknown_fields: bytes
    _group_current: Dict[str, str]

    def __post_init__(self) -> None:
        # Keep track of whether every field was default
        all_sentinel = True

        # Set current field of each group after `__init__` has already been run.
        group_current: Dict[str, Optional[str]] = {}
        for field_name, meta in self._betterproto.meta_by_field_name.items():

            if meta.group:
                group_current.setdefault(meta.group)

            if self.__raw_get(field_name) != PLACEHOLDER:
                # Found a non-sentinel value
                all_sentinel = False

                if meta.group:
                    # This was set, so make it the selected value of the one-of.
                    group_current[meta.group] = field_name

        # Now that all the defaults are set, reset it!
        self.__dict__["_serialized_on_wire"] = not all_sentinel
        self.__dict__["_unknown_fields"] = b""
        self.__dict__["_group_current"] = group_current

    def __raw_get(self, name: str) -> Any:
        return super().__getattribute__(name)

    def __eq__(self, other) -> bool:
        if type(self) is not type(other):
            return False

        for field_name in self._betterproto.meta_by_field_name:
            self_val = self.__raw_get(field_name)
            other_val = other.__raw_get(field_name)
            if self_val is PLACEHOLDER:
                if other_val is PLACEHOLDER:
                    continue
                self_val = self._get_field_default(field_name)
            elif other_val is PLACEHOLDER:
                other_val = other._get_field_default(field_name)

            if self_val != other_val:
                return False

        return True

    def __repr__(self) -> str:
        parts = [
            f"{field_name}={value!r}"
            for field_name in self._betterproto.sorted_field_names
            for value in (self.__raw_get(field_name),)
            if value is not PLACEHOLDER
        ]
        return f"{self.__class__.__name__}({', '.join(parts)})"

    def __getattribute__(self, name: str) -> Any:
        """
        Lazily initialize default values to avoid infinite recursion for recursive
        message types
        """
        value = super().__getattribute__(name)
        if value is not PLACEHOLDER:
            return value

        value = self._get_field_default(name)
        super().__setattr__(name, value)
        return value

    def __setattr__(self, attr: str, value: Any) -> None:
        if attr != "_serialized_on_wire":
            # Track when a field has been set.
            self.__dict__["_serialized_on_wire"] = True

        if hasattr(self, "_group_current"):  # __post_init__ had already run
            if attr in self._betterproto.oneof_group_by_field:
                group = self._betterproto.oneof_group_by_field[attr]
                for field in self._betterproto.oneof_field_by_group[group]:
                    if field.name == attr:
                        self._group_current[group] = field.name
                    else:
                        super().__setattr__(field.name, PLACEHOLDER)

        super().__setattr__(attr, value)

    @property
    def _betterproto(self) -> ProtoClassMetadata:
        """
        Lazy initialize metadata for each protobuf class.
        It may be initialized multiple times in a multi-threaded environment,
        but that won't affect the correctness.
        """
        meta = getattr(self.__class__, "_betterproto_meta", None)
        if not meta:
            meta = ProtoClassMetadata(self.__class__)
            self.__class__._betterproto_meta = meta
        return meta

    def __bytes__(self) -> bytes:
        """
        Get the binary encoded Protobuf representation of this instance.
        """
        output = bytearray()
        for field_name, meta in self._betterproto.meta_by_field_name.items():
            value = getattr(self, field_name)

            if value is None:
                # Optional items should be skipped. This is used for the Google
                # wrapper types.
                continue

            # Being selected in a a group means this field is the one that is
            # currently set in a `oneof` group, so it must be serialized even
            # if the value is the default zero value.
            selected_in_group = (
                meta.group and self._group_current[meta.group] == field_name
            )

            # Empty messages can still be sent on the wire if they were
            # set (or received empty).
            serialize_empty = isinstance(value, Message) and value._serialized_on_wire

            include_default_value_for_oneof = self._include_default_value_for_oneof(
                field_name=field_name, meta=meta
            )

            if value == self._get_field_default(field_name) and not (
                selected_in_group or serialize_empty or include_default_value_for_oneof
            ):
                # Default (zero) values are not serialized. Two exceptions are
                # if this is the selected oneof item or if we know we have to
                # serialize an empty message (i.e. zero value was explicitly
                # set by the user).
                continue

            if isinstance(value, list):
                if meta.proto_type in PACKED_TYPES:
                    # Packed lists look like a length-delimited field. First,
                    # preprocess/encode each value into a buffer and then
                    # treat it like a field of raw bytes.
                    buf = bytearray()
                    for item in value:
                        buf += _preprocess_single(meta.proto_type, "", item)
                    output += _serialize_single(meta.number, TYPE_BYTES, buf)
                else:
                    for item in value:
                        output += _serialize_single(
                            meta.number, meta.proto_type, item, wraps=meta.wraps or ""
                        )
            elif isinstance(value, dict):
                for k, v in value.items():
                    assert meta.map_types
                    sk = _serialize_single(1, meta.map_types[0], k)
                    sv = _serialize_single(2, meta.map_types[1], v)
                    output += _serialize_single(meta.number, meta.proto_type, sk + sv)
            else:
                # If we have an empty string and we're including the default value for
                # a oneof, make sure we serialize it. This ensures that the byte string
                # output isn't simply an empty string. This also ensures that round trip
                # serialization will keep `which_one_of` calls consistent.
                if (
                    isinstance(value, str)
                    and value == ""
                    and include_default_value_for_oneof
                ):
                    serialize_empty = True

                output += _serialize_single(
                    meta.number,
                    meta.proto_type,
                    value,
                    serialize_empty=serialize_empty,
                    wraps=meta.wraps or "",
                )

        output += self._unknown_fields
        return bytes(output)

    # For compatibility with other libraries
    SerializeToString = __bytes__

    @classmethod
    def _type_hint(cls, field_name: str) -> Type:
        return cls._type_hints()[field_name]

    @classmethod
    def _type_hints(cls) -> Dict[str, Type]:
        module = inspect.getmodule(cls)
        type_hints = get_type_hints(cls, vars(module))
        return type_hints

    @classmethod
    def _cls_for(cls, field: dataclasses.Field, index: int = 0) -> Type:
        """Get the message class for a field from the type hints."""
        field_cls = cls._type_hint(field.name)
        if hasattr(field_cls, "__args__") and index >= 0:
            if field_cls.__args__ is not None:
                field_cls = field_cls.__args__[index]
        return field_cls

    def _get_field_default(self, field_name: str) -> Any:
        return self._betterproto.default_gen[field_name]()

    @classmethod
    def _get_field_default_gen(cls, field: dataclasses.Field) -> Any:
        t = cls._type_hint(field.name)

        if hasattr(t, "__origin__"):
            if t.__origin__ in (dict, Dict):
                # This is some kind of map (dict in Python).
                return dict
            elif t.__origin__ in (list, List):
                # This is some kind of list (repeated) field.
                return list
            elif t.__origin__ is Union and t.__args__[1] is type(None):
                # This is an optional (wrapped) field. For setting the default we
                # really don't care what kind of field it is.
                return type(None)
            else:
                return t
        elif issubclass(t, Enum):
            # Enums always default to zero.
            return int
        elif t is datetime:
            # Offsets are relative to 1970-01-01T00:00:00Z
            return datetime_default_gen
        else:
            # This is either a primitive scalar or another message type. Calling
            # it should result in its zero value.
            return t

    def _postprocess_single(
        self, wire_type: int, meta: FieldMetadata, field_name: str, value: Any
    ) -> Any:
        """Adjusts values after parsing."""
        if wire_type == WIRE_VARINT:
            if meta.proto_type in [TYPE_INT32, TYPE_INT64]:
                bits = int(meta.proto_type[3:])
                value = value & ((1 << bits) - 1)
                signbit = 1 << (bits - 1)
                value = int((value ^ signbit) - signbit)
            elif meta.proto_type in [TYPE_SINT32, TYPE_SINT64]:
                # Undo zig-zag encoding
                value = (value >> 1) ^ (-(value & 1))
            elif meta.proto_type == TYPE_BOOL:
                # Booleans use a varint encoding, so convert it to true/false.
                value = value > 0
        elif wire_type in [WIRE_FIXED_32, WIRE_FIXED_64]:
            fmt = _pack_fmt(meta.proto_type)
            value = struct.unpack(fmt, value)[0]
        elif wire_type == WIRE_LEN_DELIM:
            if meta.proto_type == TYPE_STRING:
                value = value.decode("utf-8")
            elif meta.proto_type == TYPE_MESSAGE:
                cls = self._betterproto.cls_by_field[field_name]

                if cls == datetime:
                    value = _Timestamp().parse(value).to_datetime()
                elif cls == timedelta:
                    value = _Duration().parse(value).to_timedelta()
                elif meta.wraps:
                    # This is a Google wrapper value message around a single
                    # scalar type.
                    value = _get_wrapper(meta.wraps)().parse(value).value
                else:
                    value = cls().parse(value)
                    value._serialized_on_wire = True
            elif meta.proto_type == TYPE_MAP:
                value = self._betterproto.cls_by_field[field_name]().parse(value)

        return value

    def _include_default_value_for_oneof(
        self, field_name: str, meta: FieldMetadata
    ) -> bool:
        return (
            meta.group is not None and self._group_current.get(meta.group) == field_name
        )

    def parse(self: T, data: bytes) -> T:
        """
        Parse the binary encoded Protobuf into this message instance. This
        returns the instance itself and is therefore assignable and chainable.
        """
        # Got some data over the wire
        self._serialized_on_wire = True
        proto_meta = self._betterproto
        for parsed in parse_fields(data):
            field_name = proto_meta.field_name_by_number.get(parsed.number)
            if not field_name:
                self._unknown_fields += parsed.raw
                continue

            meta = proto_meta.meta_by_field_name[field_name]

            value: Any
            if parsed.wire_type == WIRE_LEN_DELIM and meta.proto_type in PACKED_TYPES:
                # This is a packed repeated field.
                pos = 0
                value = []
                while pos < len(parsed.value):
                    if meta.proto_type in [TYPE_FLOAT, TYPE_FIXED32, TYPE_SFIXED32]:
                        decoded, pos = parsed.value[pos : pos + 4], pos + 4
                        wire_type = WIRE_FIXED_32
                    elif meta.proto_type in [TYPE_DOUBLE, TYPE_FIXED64, TYPE_SFIXED64]:
                        decoded, pos = parsed.value[pos : pos + 8], pos + 8
                        wire_type = WIRE_FIXED_64
                    else:
                        decoded, pos = decode_varint(parsed.value, pos)
                        wire_type = WIRE_VARINT
                    decoded = self._postprocess_single(
                        wire_type, meta, field_name, decoded
                    )
                    value.append(decoded)
            else:
                value = self._postprocess_single(
                    parsed.wire_type, meta, field_name, parsed.value
                )

            current = getattr(self, field_name)
            if meta.proto_type == TYPE_MAP:
                # Value represents a single key/value pair entry in the map.
                current[value.key] = value.value
            elif isinstance(current, list) and not isinstance(value, list):
                current.append(value)
            else:
                setattr(self, field_name, value)

        return self

    # For compatibility with other libraries.
    @classmethod
    def FromString(cls: Type[T], data: bytes) -> T:
        return cls().parse(data)

    def to_dict(
        self, casing: Casing = Casing.CAMEL, include_default_values: bool = False
    ) -> Dict[str, Any]:
        """
        Returns a dict representation of this message instance which can be
        used to serialize to e.g. JSON. Defaults to camel casing for
        compatibility but can be set to other modes.

        `include_default_values` can be set to `True` to include default
        values of fields. E.g. an `int32` type field with `0` value will
        not be in returned dict if `include_default_values` is set to
        `False`.
        """
        output: Dict[str, Any] = {}
        field_types = self._type_hints()
        for field_name, meta in self._betterproto.meta_by_field_name.items():
            field_type = field_types[field_name]
            field_is_repeated = type(field_type) is type(typing.List)
            value = getattr(self, field_name)
            cased_name = casing(field_name).rstrip("_")  # type: ignore
            if meta.proto_type == TYPE_MESSAGE:
                if isinstance(value, datetime):
                    if (
                        value != DATETIME_ZERO
                        or include_default_values
                        or self._include_default_value_for_oneof(
                            field_name=field_name, meta=meta
                        )
                    ):
                        output[cased_name] = _Timestamp.timestamp_to_json(value)
                elif isinstance(value, timedelta):
                    if (
                        value != timedelta(0)
                        or include_default_values
                        or self._include_default_value_for_oneof(
                            field_name=field_name, meta=meta
                        )
                    ):
                        output[cased_name] = _Duration.delta_to_json(value)
                elif meta.wraps:
                    if value is not None or include_default_values:
                        output[cased_name] = value
                elif field_is_repeated:
                    # Convert each item.
                    value = [i.to_dict(casing, include_default_values) for i in value]
                    if value or include_default_values:
                        output[cased_name] = value
                elif (
                    value._serialized_on_wire
                    or include_default_values
                    or self._include_default_value_for_oneof(
                        field_name=field_name, meta=meta
                    )
                ):
                    output[cased_name] = value.to_dict(casing, include_default_values)
            elif meta.proto_type == TYPE_MAP:
                for k in value:
                    if hasattr(value[k], "to_dict"):
                        value[k] = value[k].to_dict(casing, include_default_values)

                if value or include_default_values:
                    output[cased_name] = value
            elif (
                value != self._get_field_default(field_name)
                or include_default_values
                or self._include_default_value_for_oneof(
                    field_name=field_name, meta=meta
                )
            ):
                if meta.proto_type in INT_64_TYPES:
                    if field_is_repeated:
                        output[cased_name] = [str(n) for n in value]
                    else:
                        output[cased_name] = str(value)
                elif meta.proto_type == TYPE_BYTES:
                    if field_is_repeated:
                        output[cased_name] = [
                            b64encode(b).decode("utf8") for b in value
                        ]
                    else:
                        output[cased_name] = b64encode(value).decode("utf8")
                elif meta.proto_type == TYPE_ENUM:
                    if field_is_repeated:
                        enum_class: Type[Enum] = field_type.__args__[0]
                        if isinstance(value, typing.Iterable) and not isinstance(
                            value, str
                        ):
                            output[cased_name] = [enum_class(el).name for el in value]
                        else:
                            # transparently upgrade single value to repeated
                            output[cased_name] = [enum_class(value).name]
                    else:
                        enum_class: Type[Enum] = field_type  # noqa
                        output[cased_name] = enum_class(value).name
                else:
                    output[cased_name] = value
        return output

    def from_dict(self: T, value: dict) -> T:
        """
        Parse the key/value pairs in `value` into this message instance. This
        returns the instance itself and is therefore assignable and chainable.
        """
        self._serialized_on_wire = True
        for key in value:
            field_name = safe_snake_case(key)
            meta = self._betterproto.meta_by_field_name.get(field_name)
            if not meta:
                continue

            if value[key] is not None:
                if meta.proto_type == TYPE_MESSAGE:
                    v = getattr(self, field_name)
                    if isinstance(v, list):
                        cls = self._betterproto.cls_by_field[field_name]
                        for i in range(len(value[key])):
                            v.append(cls().from_dict(value[key][i]))
                    elif isinstance(v, datetime):
                        v = datetime.fromisoformat(value[key].replace("Z", "+00:00"))
                        setattr(self, field_name, v)
                    elif isinstance(v, timedelta):
                        v = timedelta(seconds=float(value[key][:-1]))
                        setattr(self, field_name, v)
                    elif meta.wraps:
                        setattr(self, field_name, value[key])
                    else:
                        # NOTE: `from_dict` mutates the underlying message, so no
                        # assignment here is necessary.
                        v.from_dict(value[key])
                elif meta.map_types and meta.map_types[1] == TYPE_MESSAGE:
                    v = getattr(self, field_name)
                    cls = self._betterproto.cls_by_field[f"{field_name}.value"]
                    for k in value[key]:
                        v[k] = cls().from_dict(value[key][k])
                else:
                    v = value[key]
                    if meta.proto_type in INT_64_TYPES:
                        if isinstance(value[key], list):
                            v = [int(n) for n in value[key]]
                        else:
                            v = int(value[key])
                    elif meta.proto_type == TYPE_BYTES:
                        if isinstance(value[key], list):
                            v = [b64decode(n) for n in value[key]]
                        else:
                            v = b64decode(value[key])
                    elif meta.proto_type == TYPE_ENUM:
                        enum_cls = self._betterproto.cls_by_field[field_name]
                        if isinstance(v, list):
                            v = [enum_cls.from_string(e) for e in v]
                        elif isinstance(v, str):
                            v = enum_cls.from_string(v)

                if v is not None:
                    setattr(self, field_name, v)
        return self

    def to_json(self, indent: Union[None, int, str] = None) -> str:
        """Returns the encoded JSON representation of this message instance."""
        return json.dumps(self.to_dict(), indent=indent)

    def from_json(self: T, value: Union[str, bytes]) -> T:
        """
        Parse the key/value pairs in `value` into this message instance. This
        returns the instance itself and is therefore assignable and chainable.
        """
        return self.from_dict(json.loads(value))


def serialized_on_wire(message: Message) -> bool:
    """
    True if this message was or should be serialized on the wire. This can
    be used to detect presence (e.g. optional wrapper message) and is used
    internally during parsing/serialization.
    """
    return message._serialized_on_wire


def which_one_of(message: Message, group_name: str) -> Tuple[str, Optional[Any]]:
    """Return the name and value of a message's one-of field group."""
    field_name = message._group_current.get(group_name)
    if not field_name:
        return "", None
    return field_name, getattr(message, field_name)


# Circular import workaround: google.protobuf depends on base classes defined above.
from .lib.google.protobuf import (  # noqa
    BoolValue,
    BytesValue,
    DoubleValue,
    Duration,
    FloatValue,
    Int32Value,
    Int64Value,
    StringValue,
    Timestamp,
    UInt32Value,
    UInt64Value,
)


class _Duration(Duration):
    def to_timedelta(self) -> timedelta:
        return timedelta(seconds=self.seconds, microseconds=self.nanos / 1e3)

    @staticmethod
    def delta_to_json(delta: timedelta) -> str:
        parts = str(delta.total_seconds()).split(".")
        if len(parts) > 1:
            while len(parts[1]) not in [3, 6, 9]:
                parts[1] = f"{parts[1]}0"
        return f"{'.'.join(parts)}s"


class _Timestamp(Timestamp):
    def to_datetime(self) -> datetime:
        ts = self.seconds + (self.nanos / 1e9)
        return datetime.fromtimestamp(ts, tz=timezone.utc)

    @staticmethod
    def timestamp_to_json(dt: datetime) -> str:
        nanos = dt.microsecond * 1e3
        copy = dt.replace(microsecond=0, tzinfo=None)
        result = copy.isoformat()
        if (nanos % 1e9) == 0:
            # If there are 0 fractional digits, the fractional
            # point '.' should be omitted when serializing.
            return f"{result}Z"
        if (nanos % 1e6) == 0:
            # Serialize 3 fractional digits.
            return f"{result}.%03dZ" % (nanos / 1e6)
        if (nanos % 1e3) == 0:
            # Serialize 6 fractional digits.
            return f"{result}.%06dZ" % (nanos / 1e3)
        # Serialize 9 fractional digits.
        return f"{result}.%09dZ" % nanos


class _WrappedMessage(Message):
    """
    Google protobuf wrapper types base class. JSON representation is just the
    value itself.
    """

    value: Any

    def to_dict(self, casing: Casing = Casing.CAMEL) -> Any:
        return self.value

    def from_dict(self: T, value: Any) -> T:
        if value is not None:
            self.value = value
        return self


def _get_wrapper(proto_type: str) -> Type:
    """Get the wrapper message class for a wrapped type."""
    return {
        TYPE_BOOL: BoolValue,
        TYPE_INT32: Int32Value,
        TYPE_UINT32: UInt32Value,
        TYPE_INT64: Int64Value,
        TYPE_UINT64: UInt64Value,
        TYPE_FLOAT: FloatValue,
        TYPE_DOUBLE: DoubleValue,
        TYPE_STRING: StringValue,
        TYPE_BYTES: BytesValue,
    }[proto_type]<|MERGE_RESOLUTION|>--- conflicted
+++ resolved
@@ -444,21 +444,13 @@
             by_field_name[field.name] = meta
             by_field_number[meta.number] = field.name
 
-<<<<<<< HEAD
         self.oneof_group_by_field: Dict[str, str] = by_field
         self.oneof_field_by_group: Dict[str, Set[dataclasses.Field]] = by_group
         self.field_name_by_number: Dict[int, str] = by_field_number
         self.meta_by_field_name: Dict[str, FieldMetadata] = by_field_name
-=======
-        self.oneof_group_by_field = by_field
-        self.oneof_field_by_group = by_group
-        self.field_name_by_number = by_field_number
-        self.meta_by_field_name = by_field_name
-        self.sorted_field_names = tuple(
+        self.sorted_field_names: Tuple[str, FieldMetadata] = tuple(
             by_field_number[number] for number in sorted(by_field_number.keys())
         )
->>>>>>> 0028cc38
-
         self.default_gen: Dict[str, Callable[[], Any]] = self._get_default_gen(
             cls, fields
         )
