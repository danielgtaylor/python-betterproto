--- conflicted
+++ resolved
@@ -2,7 +2,7 @@
 
 import sys
 
-from . import install_exception_hook
+from .exception_hook import install_exception_hook
 install_exception_hook()
 
 import rich
@@ -23,7 +23,6 @@
     # Parse request
     request = CodeGeneratorRequest().parse(data)
 
-<<<<<<< HEAD
     rich.print(
         "Direct invocation of the protoc plugin is depreciated over using the CLI\n"
         "To do so you just need to type:\n"
@@ -33,13 +32,9 @@
 
     # Generate code
     response = generate_code(request)
-=======
-    # Generate code
-    response = generate_code(request)
 
     # Serialise response message
     output = response.SerializeToString()
->>>>>>> 8c727d90
 
     # Write to stdout
-    sys.stdout.buffer.write(bytes(response))+    sys.stdout.buffer.write(output)