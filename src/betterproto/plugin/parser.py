--- conflicted
+++ resolved
@@ -17,13 +17,10 @@
     CodeGeneratorResponseFeature,
     CodeGeneratorResponseFile,
 )
-<<<<<<< HEAD
-=======
 import itertools
 import pathlib
 import sys
 from typing import Iterator, List, Set, Tuple, TYPE_CHECKING, Union
->>>>>>> 8c727d90
 from .compiler import outputfile_compiler
 from .models import (
     EnumDefinitionCompiler,
@@ -45,15 +42,12 @@
 ) -> "itertools.chain[Tuple[Union[DescriptorProto, EnumDescriptorProto], List[int]]]":
     # Todo: Keep information about nested hierarchy
     def _traverse(
-<<<<<<< HEAD
+        path: List[int], items: List["EnumDescriptorProto"], prefix=""
+    ) -> Iterator[Tuple[Union[str, EnumDescriptorProto], List[int]]]:
         path: List[int],
         items: List[Union[DescriptorProto, EnumDescriptorProto]],
         prefix: str = "",
     ) -> Iterator[Tuple[Union[DescriptorProto, EnumDescriptorProto], List[int]]]:
-=======
-        path: List[int], items: List["EnumDescriptorProto"], prefix=""
-    ) -> Iterator[Tuple[Union[str, EnumDescriptorProto], List[int]]]:
->>>>>>> 8c727d90
         for i, item in enumerate(items):
             # Adjust the name since we flatten the hierarchy.
             # Todo: don't change the name, but include full name in returned tuple
@@ -74,7 +68,6 @@
     )
 
 
-<<<<<<< HEAD
 def generate_code(
     request: CodeGeneratorRequest,
     *,
@@ -109,14 +102,8 @@
 
     response = CodeGeneratorResponse()
     plugin_options = request.parameter.split(",") if request.parameter else []
+    response.supported_features = CodeGeneratorResponseFeature.FEATURE_PROTO3_OPTIONAL
     include_google = "INCLUDE_GOOGLE" in plugin_options or include_google
-=======
-def generate_code(request: CodeGeneratorRequest) -> CodeGeneratorResponse:
-    response = CodeGeneratorResponse()
-
-    plugin_options = request.parameter.split(",") if request.parameter else []
-    response.supported_features = CodeGeneratorResponseFeature.FEATURE_PROTO3_OPTIONAL
->>>>>>> 8c727d90
 
     request_data = PluginRequestCompiler(plugin_request_obj=request)
     # Gather output packages
