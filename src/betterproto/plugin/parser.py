--- conflicted
+++ resolved
@@ -1,18 +1,5 @@
-from betterproto.lib.google.protobuf import (
-    DescriptorProto,
-    EnumDescriptorProto,
-    FieldDescriptorProto,
-    FileDescriptorProto,
-    ServiceDescriptorProto,
-)
-from betterproto.lib.google.protobuf.compiler import (
-    CodeGeneratorRequest,
-    CodeGeneratorResponse,
-    CodeGeneratorResponseFile,
-)
 import itertools
 import pathlib
-<<<<<<< HEAD
 from typing import Iterator, List, Set, Tuple, Union
 
 import black
@@ -29,10 +16,6 @@
     CodeGeneratorResponse,
     CodeGeneratorResponseFile,
 )
-=======
-import sys
-from typing import Iterator, List, Tuple, TYPE_CHECKING, Union
->>>>>>> bb646fe2
 from .compiler import outputfile_compiler
 from .models import (
     EnumDefinitionCompiler,
@@ -79,7 +62,6 @@
 
 
 def generate_code(
-<<<<<<< HEAD
     request: CodeGeneratorRequest,
     *,
     include_google: bool = False,
@@ -112,10 +94,6 @@
     """
 
     response = CodeGeneratorResponse()
-=======
-    request: CodeGeneratorRequest, response: CodeGeneratorResponse
-) -> None:
->>>>>>> bb646fe2
     plugin_options = request.parameter.split(",") if request.parameter else []
     include_google = "INCLUDE_GOOGLE" in plugin_options or include_google
 
@@ -147,7 +125,6 @@
     # Read Messages and Enums
     # We need to read Messages before Services in so that we can
     # get the references to input/output messages for each service
-<<<<<<< HEAD
     with Progress(transient=True) as progress:
         parsing_progress_bar = progress.add_task(
             "[green]Parsing protobuf enums and messages...",
@@ -161,24 +138,13 @@
             for proto_input_file in output_package.input_files:
                 for item, path in traverse(proto_input_file):
                     read_protobuf_type(
+                        source_file=proto_input_file,
                         item=item,
                         path=path,
-                        source_file=proto_input_file,
                         output_package=output_package,
                     )
                     if verbose or from_cli:
                         progress.update(parsing_progress_bar, advance=1)
-=======
-    for output_package_name, output_package in request_data.output_packages.items():
-        for proto_input_file in output_package.input_files:
-            for item, path in traverse(proto_input_file):
-                read_protobuf_type(
-                    source_file=proto_input_file,
-                    item=item,
-                    path=path,
-                    output_package=output_package,
-                )
->>>>>>> bb646fe2
 
     # Read Services
     if generate_services:
@@ -209,7 +175,6 @@
         )
         for output_package_name, output_package in request_data.output_packages.items():
 
-<<<<<<< HEAD
             # Add files to the response object
             output_path = pathlib.Path(*output_package_name.split("."), "__init__.py")
             output_paths.add(output_path)
@@ -218,22 +183,11 @@
                 CodeGeneratorResponseFile(
                     name=str(output_path),
                     # Render and then format the output file
-                    content=outputfile_compiler(
-                        output_file=output_package, line_length=line_length
-                    ),
+                    content=outputfile_compiler(output_file=output_package),
                 )
             )
             if verbose or from_cli:
                 progress.update(compiling_progress_bar, advance=1)
-=======
-        response.file.append(
-            CodeGeneratorResponseFile(
-                name=str(output_path),
-                # Render and then format the output file
-                content=outputfile_compiler(output_file=output_package),
-            )
-        )
->>>>>>> bb646fe2
 
     # Make each output directory a package with __init__ file
     init_files = {
@@ -247,11 +201,7 @@
 
 
 def read_protobuf_type(
-<<<<<<< HEAD
     item: Union[DescriptorProto, EnumDescriptorProto],
-=======
-    item: DescriptorProto,
->>>>>>> bb646fe2
     path: List[int],
     source_file: "FileDescriptorProto",
     output_package: OutputTemplate,
