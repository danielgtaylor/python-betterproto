--- conflicted
+++ resolved
@@ -29,39 +29,14 @@
 reference to `A` to `B`'s `fields` attribute.
 """
 
-
-import betterproto
-from betterproto import which_one_of
-from betterproto.casing import sanitize_name
-from betterproto.compile.importing import (
-    get_type_reference,
-    parse_source_type_name,
-)
-from betterproto.compile.naming import (
-    pythonize_class_name,
-    pythonize_field_name,
-    pythonize_method_name,
-)
-from betterproto.lib.google.protobuf import (
-    DescriptorProto,
-    EnumDescriptorProto,
-    FileDescriptorProto,
-    MethodDescriptorProto,
-    Field,
-    FieldDescriptorProto,
-    FieldDescriptorProtoType,
-    FieldDescriptorProtoLabel,
-)
-from betterproto.lib.google.protobuf.compiler import CodeGeneratorRequest
-
-
 import re
 import textwrap
 from dataclasses import dataclass, field
 from typing import Dict, Iterable, Iterator, List, Optional, Set, Text, Type, Union
 import sys
 
-from .. import Message, which_one_of
+import betterproto
+
 from ..casing import sanitize_name
 from ..compile.importing import get_type_reference, parse_source_type_name
 from ..compile.naming import (
@@ -69,7 +44,6 @@
     pythonize_field_name,
     pythonize_method_name,
 )
-<<<<<<< HEAD
 from ..lib.google.protobuf import (
     DescriptorProto,
     EnumDescriptorProto,
@@ -82,9 +56,6 @@
     ServiceDescriptorProto,
 )
 from ..lib.google.protobuf.compiler import CodeGeneratorRequest
-=======
-
->>>>>>> bb646fe2
 
 # Create a unique placeholder to deal with
 # https://stackoverflow.com/questions/51575931/class-inheritance-in-python-3-7-dataclasses
@@ -184,7 +155,7 @@
     source_file: FileDescriptorProto
     path: List[int]
     comment_indent: int = 4
-    parent: Union["Message", "OutputTemplate"]
+    parent: Union["betterproto.Message", "OutputTemplate"]
 
     def __post_init__(self) -> None:
         """Checks that no fake default fields were left as placeholders."""
@@ -267,20 +238,12 @@
         return self.package_proto_obj.package
 
     @property
-<<<<<<< HEAD
-    def input_filenames(self) -> Iterator[str]:
-=======
-    def input_filenames(self) -> Iterable[str]:
->>>>>>> bb646fe2
+    def input_filenames(self) -> List[str]:
         """Names of the input files used to build this output.
 
         Returns
         -------
-<<<<<<< HEAD
-        Iterator[str]
-=======
-        Iterable[str]
->>>>>>> bb646fe2
+        List[str]
             Names of the input files used to build this output.
         """
         return sorted(f.name for f in self.input_files)
