--- conflicted
+++ resolved
@@ -343,29 +343,18 @@
             ([""] + self.betterproto_field_args) if self.betterproto_field_args else []
         )
         betterproto_field_type = (
-<<<<<<< HEAD
             f"betterproto.{self.field_type}_field("
             f"{self.proto_obj.number}"
             f"{self.betterproto_field_args})"
-=======
-            f"betterproto.{self.field_type}_field({self.proto_obj.number}"
-            + field_args
-            + ")"
->>>>>>> 9ef55037
         )
         return f"{name}{annotations} = {betterproto_field_type}"
 
     @property
-<<<<<<< HEAD
-    def betterproto_field_args(self) -> str:
-        return f", wraps={self.field_wraps}" if self.field_wraps else ""
-=======
     def betterproto_field_args(self) -> List[str]:
         args = []
         if self.field_wraps:
             args.append(f"wraps={self.field_wraps}")
         return args
->>>>>>> 9ef55037
 
     @property
     def field_wraps(self) -> Optional[str]:
@@ -465,18 +454,11 @@
 @dataclass
 class OneOfFieldCompiler(FieldCompiler):
     @property
-<<<<<<< HEAD
-    def betterproto_field_args(self) -> str:
-        args = super().betterproto_field_args
-        group = self.parent.proto_obj.oneof_decl[self.proto_obj.oneof_index].name
-        return f'{args}, group="{group}"'
-=======
     def betterproto_field_args(self) -> List[str]:
         args = super().betterproto_field_args
         group = self.parent.proto_obj.oneof_decl[self.proto_obj.oneof_index].name
         args.append(f'group="{group}"')
         return args
->>>>>>> 9ef55037
 
 
 @dataclass
@@ -504,18 +486,6 @@
                     self.proto_v_type = self.proto_obj.Type.Name(nested.field[1].type)
         super().__post_init__()  # call FieldCompiler-> MessageCompiler __post_init__
 
-<<<<<<< HEAD
-    def get_field_string(self, indent: int = 4) -> str:
-        """Construct string representation of this field."""
-        name = f"{self.py_name}"
-        annotations = f": {self.annotation}"
-        betterproto_field_type = (
-            "betterproto.map_field("
-            f"{self.proto_obj.number}, betterproto.{self.proto_k_type}, "
-            f"betterproto.{self.proto_v_type})"
-        )
-        return f"{name}{annotations} = {betterproto_field_type}"
-=======
     @property
     def betterproto_field_args(self) -> List[str]:
         return [f"betterproto.{self.proto_k_type}", f"betterproto.{self.proto_v_type}"]
@@ -523,7 +493,6 @@
     @property
     def field_type(self) -> str:
         return "map"
->>>>>>> 9ef55037
 
     @property
     def annotation(self) -> str:
