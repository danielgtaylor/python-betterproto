"""Plugin model dataclasses.

These classes are meant to be an intermediate representation
of protobuf objects. They are used to organize the data collected during parsing.

The general intention is to create a doubly-linked tree-like structure
with the following types of references:
- Downwards references: from message -> fields, from output package -> messages
or from service -> service methods
- Upwards references: from field -> message, message -> package.
- Input/output message references: from a service method to it's corresponding
input/output messages, which may even be in another package.

There are convenience methods to allow climbing up and down this tree, for
example to retrieve the list of all messages that are in the same package as
the current message.

Most of these classes take as inputs:
- proto_obj: A reference to it's corresponding protobuf object as
presented by the protoc plugin.
- parent: a reference to the parent object in the tree.

With this information, the class is able to expose attributes,
such as a pythonized name, that will be calculated from proto_obj.

The instantiation should also attach a reference to the new object
into the corresponding place within it's parent object. For example,
instantiating field `A` with parent message `B` should add a
reference to `A` to `B`'s `fields` attribute.
"""

<<<<<<< HEAD
import re
import textwrap
from dataclasses import dataclass, field
from typing import Dict, Iterator, List, Optional, Set, Text, Type, Union

from .. import Message, which_one_of
=======

import builtins
import re
import textwrap
from dataclasses import dataclass, field
from typing import Dict, Iterable, Iterator, List, Optional, Set, Type, Union

import betterproto
from betterproto import which_one_of
from betterproto.casing import sanitize_name
from betterproto.compile.importing import get_type_reference, parse_source_type_name
from betterproto.compile.naming import (
    pythonize_class_name,
    pythonize_field_name,
    pythonize_method_name,
)
from betterproto.lib.google.protobuf import (
    DescriptorProto,
    EnumDescriptorProto,
    Field,
    FieldDescriptorProto,
    FieldDescriptorProtoLabel,
    FieldDescriptorProtoType,
    FileDescriptorProto,
    MethodDescriptorProto,
)
from betterproto.lib.google.protobuf.compiler import CodeGeneratorRequest

>>>>>>> 8c727d90
from ..casing import sanitize_name
from ..compile.importing import get_type_reference, parse_source_type_name
from ..compile.naming import (
    pythonize_class_name,
    pythonize_field_name,
    pythonize_method_name,
)
<<<<<<< HEAD
from ..lib.google.protobuf import (
    DescriptorProto,
    EnumDescriptorProto,
    Field,
    FieldDescriptorProto,
    FieldDescriptorProtoLabel,
    FieldDescriptorProtoType,
    FileDescriptorProto,
    MethodDescriptorProto,
    ServiceDescriptorProto,
)
from ..lib.google.protobuf.compiler import CodeGeneratorRequest
=======
>>>>>>> 8c727d90

# Create a unique placeholder to deal with
# https://stackoverflow.com/questions/51575931/class-inheritance-in-python-3-7-dataclasses
PLACEHOLDER = object()

# Organize proto types into categories
PROTO_FLOAT_TYPES = (
    FieldDescriptorProtoType.TYPE_DOUBLE,  # 1
    FieldDescriptorProtoType.TYPE_FLOAT,  # 2
)
PROTO_INT_TYPES = (
    FieldDescriptorProtoType.TYPE_INT64,  # 3
    FieldDescriptorProtoType.TYPE_UINT64,  # 4
    FieldDescriptorProtoType.TYPE_INT32,  # 5
    FieldDescriptorProtoType.TYPE_FIXED64,  # 6
    FieldDescriptorProtoType.TYPE_FIXED32,  # 7
    FieldDescriptorProtoType.TYPE_UINT32,  # 13
    FieldDescriptorProtoType.TYPE_SFIXED32,  # 15
    FieldDescriptorProtoType.TYPE_SFIXED64,  # 16
    FieldDescriptorProtoType.TYPE_SINT32,  # 17
    FieldDescriptorProtoType.TYPE_SINT64,  # 18
)
PROTO_BOOL_TYPES = (FieldDescriptorProtoType.TYPE_BOOL,)  # 8
PROTO_STR_TYPES = (FieldDescriptorProtoType.TYPE_STRING,)  # 9
PROTO_BYTES_TYPES = (FieldDescriptorProtoType.TYPE_BYTES,)  # 12
PROTO_MESSAGE_TYPES = (
    FieldDescriptorProtoType.TYPE_MESSAGE,  # 11
    FieldDescriptorProtoType.TYPE_ENUM,  # 14
)
PROTO_MAP_TYPES = (FieldDescriptorProtoType.TYPE_MESSAGE,)  # 11
PROTO_PACKED_TYPES = (
    FieldDescriptorProtoType.TYPE_DOUBLE,  # 1
    FieldDescriptorProtoType.TYPE_FLOAT,  # 2
    FieldDescriptorProtoType.TYPE_INT64,  # 3
    FieldDescriptorProtoType.TYPE_UINT64,  # 4
    FieldDescriptorProtoType.TYPE_INT32,  # 5
    FieldDescriptorProtoType.TYPE_FIXED64,  # 6
    FieldDescriptorProtoType.TYPE_FIXED32,  # 7
    FieldDescriptorProtoType.TYPE_BOOL,  # 8
    FieldDescriptorProtoType.TYPE_UINT32,  # 13
    FieldDescriptorProtoType.TYPE_SFIXED32,  # 15
    FieldDescriptorProtoType.TYPE_SFIXED64,  # 16
    FieldDescriptorProtoType.TYPE_SINT32,  # 17
    FieldDescriptorProtoType.TYPE_SINT64,  # 18
)


def monkey_patch_oneof_index():
    """
    The compiler message types are written for proto2, but we read them as proto3.
    For this to work in the case of the oneof_index fields, which depend on being able
    to tell whether they were set, we have to treat them as oneof fields. This method
    monkey patches the generated classes after the fact to force this behaviour.
    """
    object.__setattr__(
        FieldDescriptorProto.__dataclass_fields__["oneof_index"].metadata[
            "betterproto"
        ],
        "group",
        "oneof_index",
    )
    object.__setattr__(
        Field.__dataclass_fields__["oneof_index"].metadata["betterproto"],
        "group",
        "oneof_index",
    )


def get_comment(
    proto_file: "FileDescriptorProto", path: List[int], indent: int = 4
) -> str:
    pad = " " * indent
    for sci_loc in proto_file.source_code_info.location:
        if list(sci_loc.path) == path and sci_loc.leading_comments:
            lines = textwrap.wrap(
                sci_loc.leading_comments.strip().replace("\n", ""), width=79 - indent
            )

            # This is a field, message, enum, service, or method
            if len(lines) == 1 and len(lines[0]) < 79 - indent - 6:
                lines[0] = lines[0].strip('"')
                return f'{pad}"""{lines[0]}"""'
            else:
                joined = f"\n{pad}".join(lines)
                return f'{pad}"""\n{pad}{joined}\n{pad}"""'

    return ""


class ProtoContentBase:
    """Methods common to MessageCompiler, ServiceCompiler and ServiceMethodCompiler."""

    source_file: FileDescriptorProto
    path: List[int]
    comment_indent: int = 4
    parent: Union["Message", "OutputTemplate"]

    __dataclass_fields__: Dict[str, object]

    def __post_init__(self) -> None:
        """Checks that no fake default fields were left as placeholders."""
        for field_name, field_val in self.__dataclass_fields__.items():
            if field_val is PLACEHOLDER:
                raise ValueError(f"`{field_name}` is a required field.")

    @property
    def output_file(self) -> "OutputTemplate":
        current = self
        while not isinstance(current, OutputTemplate):
            current = current.parent
        return current

    @property
    def request(self) -> "PluginRequestCompiler":
        current = self
        while not isinstance(current, OutputTemplate):
            current = current.parent
        return current.parent_request

    @property
    def comment(self) -> str:
        """Crawl the proto source code and retrieve comments
        for this object.
        """
        return get_comment(
            proto_file=self.source_file, path=self.path, indent=self.comment_indent
        )


@dataclass
class PluginRequestCompiler:

    plugin_request_obj: CodeGeneratorRequest
    output_packages: Dict[str, "OutputTemplate"] = field(default_factory=dict)

    @property
    def all_messages(self) -> List["MessageCompiler"]:
        """All of the messages in this request.

        Returns
        -------
        List[MessageCompiler]
            List of all of the messages in this request.
        """
        return [
            msg for output in self.output_packages.values() for msg in output.messages
        ]


@dataclass
class OutputTemplate:
    """Representation of an output .py file.

    Each output file corresponds to a .proto input file,
    but may need references to other .proto files to be
    built.
    """

    parent_request: PluginRequestCompiler
    package_proto_obj: FileDescriptorProto
    input_files: List[FileDescriptorProto] = field(default_factory=list)
    imports: Set[str] = field(default_factory=set)
    datetime_imports: Set[str] = field(default_factory=set)
    typing_imports: Set[str] = field(default_factory=set)
    builtins_import: bool = False
    messages: List["MessageCompiler"] = field(default_factory=list)
    enums: List["EnumDefinitionCompiler"] = field(default_factory=list)
    services: List["ServiceCompiler"] = field(default_factory=list)

    @property
    def package(self) -> str:
        """Name of input package.

        Returns
        -------
        str
            Name of input package.
        """
        return self.package_proto_obj.package

    @property
    def input_filenames(self) -> List[str]:
        """Names of the input files used to build this output.

        Returns
        -------
        List[str]
            Names of the input files used to build this output.
        """
        return sorted(f.name for f in self.input_files)

    @property
    def python_module_imports(self) -> Set[str]:
        imports = set()
        if any(x for x in self.messages if any(x.deprecated_fields)):
            imports.add("warnings")
        if self.builtins_import:
            imports.add("builtins")
        return imports


@dataclass
class MessageCompiler(ProtoContentBase):
    """Representation of a protobuf message."""

    source_file: FileDescriptorProto
    parent: Union["MessageCompiler", OutputTemplate] = PLACEHOLDER
    proto_obj: DescriptorProto = PLACEHOLDER
    path: List[int] = PLACEHOLDER
    fields: List[Union["FieldCompiler", "MessageCompiler"]] = field(
        default_factory=list
    )
    deprecated: bool = field(default=False, init=False)
    builtins_types: Set[str] = field(default_factory=set)

    def __post_init__(self) -> None:
        # Add message to output file
        if isinstance(self.parent, OutputTemplate):
            if isinstance(self, EnumDefinitionCompiler):
                self.output_file.enums.append(self)
            else:
                self.output_file.messages.append(self)
        self.deprecated = self.proto_obj.options.deprecated
        super().__post_init__()

    @property
    def proto_name(self) -> str:
        return self.proto_obj.name

    @property
    def py_name(self) -> str:
        return pythonize_class_name(self.proto_name)

    @property
    def annotation(self) -> str:
        if self.repeated:
            return f"List[{self.py_name}]"
        return self.py_name

    @property
    def deprecated_fields(self) -> Iterator[str]:
        for f in self.fields:
            if f.deprecated:
                yield f.py_name

    @property
    def has_deprecated_fields(self) -> bool:
        return any(self.deprecated_fields)


def is_map(
    proto_field_obj: FieldDescriptorProto, parent_message: DescriptorProto
) -> bool:
    """True if proto_field_obj is a map, otherwise False."""
    if proto_field_obj.type == FieldDescriptorProtoType.TYPE_MESSAGE:
        # This might be a map...
        message_type = proto_field_obj.type_name.split(".").pop().lower()
        map_entry = f"{proto_field_obj.name.replace('_', '').lower()}entry"
        if message_type == map_entry:
            for nested in parent_message.nested_type:  # parent message
                if (
                    nested.name.replace("_", "").lower() == map_entry
                    and nested.options.map_entry
                ):
                    return True
    return False


def is_oneof(proto_field_obj: FieldDescriptorProto) -> bool:
    """
    True if proto_field_obj is a OneOf, otherwise False.

    .. warning::
        Becuase the message from protoc is defined in proto2, and betterproto works with
        proto3, and interpreting the FieldDescriptorProto.oneof_index field requires
        distinguishing between default and unset values (which proto3 doesn't support),
        we have to hack the generated FieldDescriptorProto class for this to work.
        The hack consists of setting group="oneof_index" in the field metadata,
        essentially making oneof_index the sole member of a one_of group, which allows
        us to tell whether it was set, via the which_one_of interface.
    """

    return which_one_of(proto_field_obj, "oneof_index")[0] == "oneof_index"


@dataclass
class FieldCompiler(MessageCompiler):
    parent: MessageCompiler = PLACEHOLDER
    proto_obj: FieldDescriptorProto = PLACEHOLDER

    def __post_init__(self) -> None:
        # Add field to message
        self.parent.fields.append(self)
        # Check for new imports
        self.add_imports_to(self.output_file)
        super().__post_init__()  # call FieldCompiler-> MessageCompiler __post_init__

    def get_field_string(self, indent: int = 4) -> str:
        """Construct string representation of this field as a field."""
        name = f"{self.py_name}"
        annotations = f": {self.annotation}"
        field_args = ", ".join(
            ([""] + self.betterproto_field_args) if self.betterproto_field_args else []
        )
        betterproto_field_type = (
            f"betterproto.{self.field_type}_field({self.proto_obj.number}{field_args})"
        )
        if self.py_name in dir(builtins):
            self.parent.builtins_types.add(self.py_name)
        return f"{name}{annotations} = {betterproto_field_type}"

    @property
    def betterproto_field_args(self) -> List[str]:
        args = []
        if self.field_wraps:
            args.append(f"wraps={self.field_wraps}")
        if self.optional:
            args.append(f"optional=True")
        return args

    @property
    def datetime_imports(self) -> Set[str]:
        imports = set()
        annotation = self.annotation
        # FIXME: false positives - e.g. `MyDatetimedelta`
        if "timedelta" in annotation:
            imports.add("timedelta")
        if "datetime" in annotation:
            imports.add("datetime")
        return imports

    @property
    def typing_imports(self) -> Set[str]:
        imports = set()
        annotation = self.annotation
        if "Optional[" in annotation:
            imports.add("Optional")
        if "List[" in annotation:
            imports.add("List")
        if "Dict[" in annotation:
            imports.add("Dict")
        return imports

    @property
    def use_builtins(self) -> bool:
        return self.py_type in self.parent.builtins_types or (
            self.py_type == self.py_name and self.py_name in dir(builtins)
        )

    def add_imports_to(self, output_file: OutputTemplate) -> None:
        output_file.datetime_imports.update(self.datetime_imports)
        output_file.typing_imports.update(self.typing_imports)
        output_file.builtins_import = output_file.builtins_import or self.use_builtins

    @property
    def field_wraps(self) -> Optional[str]:
        """Returns betterproto wrapped field type or None."""
        match_wrapper = re.match(
            r"\.google\.protobuf\.(.+)Value$", self.proto_obj.type_name
        )
        if match_wrapper:
            wrapped_type = "TYPE_" + match_wrapper.group(1).upper()
            if hasattr(betterproto, wrapped_type):
                return f"betterproto.{wrapped_type}"
        return None

    @property
    def repeated(self) -> bool:
        return (
            self.proto_obj.label == FieldDescriptorProtoLabel.LABEL_REPEATED
            and not is_map(self.proto_obj, self.parent)
        )

    @property
    def optional(self) -> bool:
        return self.proto_obj.proto3_optional

    @property
    def mutable(self) -> bool:
        """True if the field is a mutable type, otherwise False."""
        return self.annotation.startswith(("List[", "Dict["))

    @property
    def field_type(self) -> str:
        """String representation of proto field type."""
        return (
            FieldDescriptorProtoType(self.proto_obj.type)
            .name.lower()
            .replace("type_", "")
        )

    @property
    def default_value_string(self) -> str:
        """Python representation of the default proto value."""
        if self.repeated:
            return "[]"
        if self.optional:
            return "None"
        if self.py_type == "int":
            return "0"
        if self.py_type == "float":
            return "0.0"
        elif self.py_type == "bool":
            return "False"
        elif self.py_type == "str":
            return '""'
        elif self.py_type == "bytes":
            return 'b""'
        elif self.field_type == "enum":
            enum_proto_obj_name = self.proto_obj.type_name.split(".").pop()
            enum = next(
                e
                for e in self.output_file.enums
                if e.proto_obj.name == enum_proto_obj_name
            )
            return enum.default_value_string
        else:
            # Message type
            return "None"

    @property
    def packed(self) -> bool:
        """True if the wire representation is a packed format."""
        return self.repeated and self.proto_obj.type in PROTO_PACKED_TYPES

    @property
    def py_name(self) -> str:
        """Pythonized name."""
        return pythonize_field_name(self.proto_name)

    @property
    def proto_name(self) -> str:
        """Original protobuf name."""
        return self.proto_obj.name

    @property
    def py_type(self) -> str:
        """String representation of Python type."""
        if self.proto_obj.type in PROTO_FLOAT_TYPES:
            return "float"
        elif self.proto_obj.type in PROTO_INT_TYPES:
            return "int"
        elif self.proto_obj.type in PROTO_BOOL_TYPES:
            return "bool"
        elif self.proto_obj.type in PROTO_STR_TYPES:
            return "str"
        elif self.proto_obj.type in PROTO_BYTES_TYPES:
            return "bytes"
        elif self.proto_obj.type in PROTO_MESSAGE_TYPES:
            # Type referencing another defined Message or a named enum
            return get_type_reference(
                package=self.output_file.package,
                imports=self.output_file.imports,
                source_type=self.proto_obj.type_name,
            )
        else:
            raise NotImplementedError(f"Unknown type {self.proto_obj.type}")

    @property
    def annotation(self) -> str:
        py_type = self.py_type
        if self.use_builtins:
            py_type = f"builtins.{py_type}"
        if self.repeated:
            return f"List[{py_type}]"
        if self.optional:
            return f"Optional[{py_type}]"
        return py_type


@dataclass
class OneOfFieldCompiler(FieldCompiler):
    @property
    def betterproto_field_args(self) -> List[str]:
        args = super().betterproto_field_args
        group = self.parent.proto_obj.oneof_decl[self.proto_obj.oneof_index].name
        args.append(f'group="{group}"')
        return args


@dataclass
class MapEntryCompiler(FieldCompiler):
    py_k_type: Type = PLACEHOLDER
    py_v_type: Type = PLACEHOLDER
    proto_k_type: str = PLACEHOLDER
    proto_v_type: str = PLACEHOLDER

    def __post_init__(self) -> None:
        """Explore nested types and set k_type and v_type if unset."""
        map_entry = f"{self.proto_obj.name.replace('_', '').lower()}entry"
        for nested in self.parent.proto_obj.nested_type:
            if (
                nested.name.replace("_", "").lower() == map_entry
                and nested.options.map_entry
            ):
                # Get Python types
                self.py_k_type = FieldCompiler(
                    source_file=self.source_file,
                    parent=self,
                    proto_obj=nested.field[0],  # key
                ).py_type
                self.py_v_type = FieldCompiler(
                    source_file=self.source_file,
                    parent=self,
                    proto_obj=nested.field[1],  # value
                ).py_type

                # Get proto types
                self.proto_k_type = FieldDescriptorProtoType(nested.field[0].type).name
                self.proto_v_type = FieldDescriptorProtoType(nested.field[1].type).name
        super().__post_init__()  # call FieldCompiler-> MessageCompiler __post_init__

    @property
    def betterproto_field_args(self) -> List[str]:
        return [f"betterproto.{self.proto_k_type}", f"betterproto.{self.proto_v_type}"]

    @property
    def field_type(self) -> str:
        return "map"

    @property
    def annotation(self) -> str:
        return f"Dict[{self.py_k_type}, {self.py_v_type}]"

    @property
    def repeated(self) -> bool:
        return False  # maps cannot be repeated


@dataclass
class EnumDefinitionCompiler(MessageCompiler):
    """Representation of a proto Enum definition."""

    proto_obj: EnumDescriptorProto = PLACEHOLDER
    entries: List["EnumDefinitionCompiler.EnumEntry"] = PLACEHOLDER

    @dataclass(unsafe_hash=True)
    class EnumEntry:
        """Representation of an Enum entry."""

        name: str
        value: int
        comment: str

    def __post_init__(self) -> None:
        # Get entries/allowed values for this Enum
        self.entries = [
            self.EnumEntry(
                name=sanitize_name(entry_proto_value.name),
                value=entry_proto_value.number,
                comment=get_comment(
                    proto_file=self.source_file, path=self.path + [2, entry_number]
                ),
            )
            for entry_number, entry_proto_value in enumerate(self.proto_obj.value)
        ]
        super().__post_init__()  # call MessageCompiler __post_init__

    @property
    def default_value_string(self) -> str:
        """Python representation of the default value for Enums.

        As per the spec, this is the first value of the Enum.
        """
        return str(self.entries[0].value)  # ideally, should ALWAYS be int(0)!


@dataclass
class ServiceCompiler(ProtoContentBase):
    parent: OutputTemplate = PLACEHOLDER
    proto_obj: ServiceDescriptorProto = PLACEHOLDER
    path: List[int] = PLACEHOLDER
    methods: List["ServiceMethodCompiler"] = field(default_factory=list)

    def __post_init__(self) -> None:
        # Add service to output file
        self.output_file.services.append(self)
        self.output_file.typing_imports.add("Dict")
        super().__post_init__()  # check for unset fields

    @property
    def proto_name(self) -> str:
        return self.proto_obj.name

    @property
    def py_name(self) -> str:
        return pythonize_class_name(self.proto_name)


@dataclass
class ServiceMethodCompiler(ProtoContentBase):

    parent: ServiceCompiler
    proto_obj: MethodDescriptorProto
    path: List[int] = PLACEHOLDER
    comment_indent: int = 8

    def __post_init__(self) -> None:
        # Add method to service
        self.parent.methods.append(self)

        # Check for imports
        if "Optional" in self.py_output_message_type:
            self.output_file.typing_imports.add("Optional")

        # Check for Async imports
        if self.client_streaming:
            self.output_file.typing_imports.add("AsyncIterable")
            self.output_file.typing_imports.add("Iterable")
            self.output_file.typing_imports.add("Union")

        # Required by both client and server
        if self.client_streaming or self.server_streaming:
            self.output_file.typing_imports.add("AsyncIterator")

        super().__post_init__()  # check for unset fields

    @property
    def py_name(self) -> str:
        """Pythonized method name."""
        return pythonize_method_name(self.proto_obj.name)

    @property
    def proto_name(self) -> str:
        """Original protobuf name."""
        return self.proto_obj.name

    @property
    def route(self) -> str:
        package_part = (
            f"{self.output_file.package}." if self.output_file.package else ""
        )
        return f"/{package_part}{self.parent.proto_name}/{self.proto_name}"

    @property
    def py_input_message(self) -> Optional[MessageCompiler]:
        """Find the input message object.

        Returns
        -------
        Optional[MessageCompiler]
            Method instance representing the input message.
            If not input message could be found or there are no
            input messages, None is returned.
        """
        package, name = parse_source_type_name(self.proto_obj.input_type)

        # Nested types are currently flattened without dots.
        # Todo: keep a fully quantified name in types, that is
        # comparable with method.input_type
        for msg in self.request.all_messages:
            if (
                msg.py_name == name.replace(".", "")
                and msg.output_file.package == package
            ):
                return msg
        return None

    @property
    def py_input_message_type(self) -> str:
        """String representation of the Python type corresponding to the
        input message.

        Returns
        -------
        str
            String representation of the Python type corresponding to the input message.
        """
        return get_type_reference(
            package=self.output_file.package,
            imports=self.output_file.imports,
            source_type=self.proto_obj.input_type,
        ).strip('"')

    @property
    def py_input_message_param(self) -> str:
        """Param name corresponding to py_input_message_type.

        Returns
        -------
        str
            Param name corresponding to py_input_message_type.
        """
        return pythonize_field_name(self.py_input_message_type)

    @property
    def py_output_message_type(self) -> str:
        """String representation of the Python type corresponding to the
        output message.

        Returns
        -------
        str
            String representation of the Python type corresponding to the output message.
        """
        return get_type_reference(
            package=self.output_file.package,
            imports=self.output_file.imports,
            source_type=self.proto_obj.output_type,
            unwrap=False,
        ).strip('"')

    @property
    def client_streaming(self) -> bool:
        return self.proto_obj.client_streaming

    @property
    def server_streaming(self) -> bool:
        return self.proto_obj.server_streaming<|MERGE_RESOLUTION|>--- conflicted
+++ resolved
@@ -29,14 +29,12 @@
 reference to `A` to `B`'s `fields` attribute.
 """
 
-<<<<<<< HEAD
 import re
 import textwrap
 from dataclasses import dataclass, field
 from typing import Dict, Iterator, List, Optional, Set, Text, Type, Union
 
 from .. import Message, which_one_of
-=======
 
 import builtins
 import re
@@ -65,7 +63,6 @@
 )
 from betterproto.lib.google.protobuf.compiler import CodeGeneratorRequest
 
->>>>>>> 8c727d90
 from ..casing import sanitize_name
 from ..compile.importing import get_type_reference, parse_source_type_name
 from ..compile.naming import (
@@ -73,7 +70,6 @@
     pythonize_field_name,
     pythonize_method_name,
 )
-<<<<<<< HEAD
 from ..lib.google.protobuf import (
     DescriptorProto,
     EnumDescriptorProto,
@@ -86,9 +82,6 @@
     ServiceDescriptorProto,
 )
 from ..lib.google.protobuf.compiler import CodeGeneratorRequest
-=======
->>>>>>> 8c727d90
-
 # Create a unique placeholder to deal with
 # https://stackoverflow.com/questions/51575931/class-inheritance-in-python-3-7-dataclasses
 PLACEHOLDER = object()
