--- conflicted
+++ resolved
@@ -72,21 +72,10 @@
 )
 from betterproto.lib.google.protobuf.compiler import CodeGeneratorRequest
 
-<<<<<<< HEAD
-
-import re
-import textwrap
-from dataclasses import dataclass, field
-from typing import Dict, Iterable, Iterator, List, Optional, Set, Type, Union
-
-from ..compile.importing import get_type_reference, parse_source_type_name
-=======
-from ..casing import sanitize_name
 from ..compile.importing import (
     get_type_reference,
     parse_source_type_name,
 )
->>>>>>> 402c2125
 from ..compile.naming import (
     pythonize_class_name,
     pythonize_enum_member_name,
