name: CI

on:
  push:
    branches:
      - master
  pull_request:
    branches:
      - '**'

jobs:
  tests:
    name: ${{ matrix.os }} / ${{ matrix.python-version }}
    runs-on: ${{ matrix.os }}-latest
    strategy:
      matrix:
        os: [Ubuntu, MacOS, Windows]
        python-version: [3.6, 3.7, 3.8]
        exclude:
          - os: Windows
            python-version: 3.6
    steps:
      - uses: actions/checkout@v2

      - name: Set up Python ${{ matrix.python-version }}
        uses: actions/setup-python@v1
        with:
          python-version: ${{ matrix.python-version }}

      - name: Get full Python version
        id: full-python-version
        shell: bash
        run: echo ::set-output name=version::$(python -c "import sys; print('-'.join(str(v) for v in sys.version_info))")

      - name: Install poetry
        shell: bash
        run: |
          python -m pip install poetry
          echo "::set-env name=PATH::$HOME/.poetry/bin:$PATH"

      - name: Configure poetry
        shell: bash
        run: poetry config virtualenvs.in-project true

      - name: Set up cache
        uses: actions/cache@v2
        id: cache
        with:
          path: .venv
          key: venv-${{ runner.os }}-${{ steps.full-python-version.outputs.version }}-${{ hashFiles('**/poetry.lock') }}

      - name: Ensure cache is healthy
        if: steps.cache.outputs.cache-hit == 'true'
        shell: bash
        run: poetry run pip --version >/dev/null 2>&1 || rm -rf .venv

      - name: Install dependencies
        shell: bash
        run: |
          poetry run python -m pip install pip -U
          poetry install

      - name: Generate code from proto files
        shell: bash
        run: poetry run python -m tests.generate -v

<<<<<<< HEAD
    steps:
      - uses: actions/checkout@v2
      - uses: actions/setup-python@v2
        with:
          python-version: 3.7
      - uses: Gr1N/setup-poetry@v2
      - name: Build package
        run: poetry build
      - name: Publish package to PyPI
        if: github.event_name == 'push' && startsWith(github.event.ref, 'refs/tags')
        run: poetry publish -n
        env:
          POETRY_PYPI_TOKEN_PYPI: ${{ secrets.pypi }}

  check-docs:
    runs-on: ubuntu-latest

      steps:
        - uses: actions/checkout@v2
        - uses: actions/setup-python@v2
          with:
            python-version: 3.7
        - name: Install dependcies
          run: pip install restructuredtext_lint
        - name: Lint documentation for errors
          run: rst-lint docs
=======
      - name: Execute test suite
        shell: bash
        run: poetry run pytest tests/
>>>>>>> 9ef55037
<|MERGE_RESOLUTION|>--- conflicted
+++ resolved
@@ -64,7 +64,7 @@
         shell: bash
         run: poetry run python -m tests.generate -v
 
-<<<<<<< HEAD
+
     steps:
       - uses: actions/checkout@v2
       - uses: actions/setup-python@v2
@@ -79,6 +79,10 @@
         env:
           POETRY_PYPI_TOKEN_PYPI: ${{ secrets.pypi }}
 
+      - name: Execute test suite
+        shell: bash
+        run: poetry run pytest tests/
+
   check-docs:
     runs-on: ubuntu-latest
 
@@ -90,9 +94,4 @@
         - name: Install dependcies
           run: pip install restructuredtext_lint
         - name: Lint documentation for errors
-          run: rst-lint docs
-=======
-      - name: Execute test suite
-        shell: bash
-        run: poetry run pytest tests/
->>>>>>> 9ef55037
+          run: rst-lint docs