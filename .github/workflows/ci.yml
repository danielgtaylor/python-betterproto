--- conflicted
+++ resolved
@@ -16,14 +16,7 @@
       fail-fast: false
       matrix:
         os: [Ubuntu, MacOS, Windows]
-<<<<<<< HEAD
-        python-version: ['3.6', '3.7', '3.8', '3.9', '3.10', '3.11']
-        exclude:
-          - os: Windows
-            python-version: 3.6
-=======
-        python-version: ['3.7', '3.8', '3.9', '3.10']
->>>>>>> 1b1bd47c
+        python-version: ['3.7', '3.8', '3.9', '3.10', '3.11']
     steps:
       - uses: actions/checkout@v2
 
