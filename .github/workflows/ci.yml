--- conflicted
+++ resolved
@@ -64,35 +64,6 @@
         shell: bash
         run: poetry run python -m tests.generate -v
 
-<<<<<<< HEAD
-    steps:
-      - uses: actions/checkout@v2
-      - uses: actions/setup-python@v2
-        with:
-          python-version: 3.7
-      - uses: Gr1N/setup-poetry@v2
-      - name: Build package
-        run: poetry build
-      - name: Publish package to PyPI
-        if: github.event_name == 'push' && startsWith(github.event.ref, 'refs/tags')
-        run: poetry publish -n
-        env:
-          POETRY_PYPI_TOKEN_PYPI: ${{ secrets.pypi }}
-
-  check-docs:
-    runs-on: ubuntu-latest
-
-      steps:
-        - uses: actions/checkout@v2
-        - uses: actions/setup-python@v2
-          with:
-            python-version: 3.7
-        - name: Install dependcies
-          run: pip install restructuredtext_lint
-        - name: Lint documentation for errors
-          run: rst-lint docs
-=======
       - name: Execute test suite
         shell: bash
-        run: poetry run pytest tests/
->>>>>>> 9ef55037
+        run: poetry run pytest tests/