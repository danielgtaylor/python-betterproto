name: CI

on:
  push:
    branches:
      - master
  pull_request:
    branches:
      - '**'

jobs:
  tests:
    name: ${{ matrix.os }} / ${{ matrix.python-version }}
    runs-on: ${{ matrix.os }}-latest
    strategy:
      matrix:
        os: [Ubuntu, MacOS, Windows]
        python-version: [3.6, 3.7, 3.8]
        exclude:
          - os: Windows
            python-version: 3.6
    steps:
      - uses: actions/checkout@v2

      - name: Set up Python ${{ matrix.python-version }}
        uses: actions/setup-python@v1
        with:
          python-version: ${{ matrix.python-version }}

      - name: Get full Python version
        id: full-python-version
        shell: bash
        run: echo ::set-output name=version::$(python -c "import sys; print('-'.join(str(v) for v in sys.version_info))")

      - name: Install poetry
        shell: bash
        run: |
          python -m pip install poetry
          echo "::set-env name=PATH::$HOME/.poetry/bin:$PATH"

      - name: Configure poetry
        shell: bash
        run: poetry config virtualenvs.in-project true

      - name: Set up cache
        uses: actions/cache@v2
        id: cache
        with:
          path: .venv
          key: venv-${{ runner.os }}-${{ steps.full-python-version.outputs.version }}-${{ hashFiles('**/poetry.lock') }}

      - name: Ensure cache is healthy
        if: steps.cache.outputs.cache-hit == 'true'
        shell: bash
        run: poetry run pip --version >/dev/null 2>&1 || rm -rf .venv

      - name: Install dependencies
        shell: bash
        run: |
          poetry run python -m pip install pip -U
          poetry install
<<<<<<< HEAD

      - name: Generate code from proto files
        shell: bash
        run: poetry run python -m tests.generate -v
=======

      - name: Generate code from proto files
        shell: bash
        run: poetry run python -m tests.generate -v


    steps:
      - uses: actions/checkout@v2
      - uses: actions/setup-python@v2
        with:
          python-version: 3.7
      - uses: Gr1N/setup-poetry@v2
      - name: Build package
        run: poetry build
      - name: Publish package to PyPI
        if: github.event_name == 'push' && startsWith(github.event.ref, 'refs/tags')
        run: poetry publish -n
        env:
          POETRY_PYPI_TOKEN_PYPI: ${{ secrets.pypi }}

      - name: Execute test suite
        shell: bash
        run: poetry run pytest tests/

  check-docs:
    runs-on: ubuntu-latest
>>>>>>> 899e0758

      - name: Execute test suite
        shell: bash
        run: poetry run pytest tests/<|MERGE_RESOLUTION|>--- conflicted
+++ resolved
@@ -59,12 +59,6 @@
         run: |
           poetry run python -m pip install pip -U
           poetry install
-<<<<<<< HEAD
-
-      - name: Generate code from proto files
-        shell: bash
-        run: poetry run python -m tests.generate -v
-=======
 
       - name: Generate code from proto files
         shell: bash
@@ -91,8 +85,13 @@
 
   check-docs:
     runs-on: ubuntu-latest
->>>>>>> 899e0758
 
-      - name: Execute test suite
-        shell: bash
-        run: poetry run pytest tests/+      steps:
+        - uses: actions/checkout@v2
+        - uses: actions/setup-python@v2
+          with:
+            python-version: 3.7
+        - name: Install dependcies
+          run: pip install restructuredtext_lint
+        - name: Lint documentation for errors
+          run: rst-lint docs