--- conflicted
+++ resolved
@@ -143,20 +143,9 @@
 name = "colorama"
 version = "0.4.4"
 description = "Cross-platform colored terminal text."
-category = "main"
+category = "dev"
 optional = false
 python-versions = ">=2.7, !=3.0.*, !=3.1.*, !=3.2.*, !=3.3.*, !=3.4.*"
-
-[[package]]
-name = "commonmark"
-version = "0.9.1"
-description = "Python parser for the CommonMark Markdown spec"
-category = "main"
-optional = true
-python-versions = "*"
-
-[package.extras]
-test = ["flake8 (==3.7.8)", "hypothesis (==3.55.3)"]
 
 [[package]]
 name = "coverage"
@@ -317,11 +306,7 @@
 
 [[package]]
 name = "importlib-metadata"
-<<<<<<< HEAD
-version = "3.7.3"
-=======
 version = "3.10.0"
->>>>>>> bb646fe2
 description = "Read metadata from Python packages"
 category = "dev"
 optional = false
@@ -488,7 +473,7 @@
 name = "pygments"
 version = "2.8.1"
 description = "Pygments is a syntax highlighting package written in Python."
-category = "main"
+category = "dev"
 optional = false
 python-versions = ">=3.5"
 
@@ -561,10 +546,21 @@
 python-versions = ">=3.5"
 
 [package.dependencies]
+pytest = ">=5.0"
+
+[package.extras]
+dev = ["pre-commit", "tox", "pytest-asyncio"]
+
+[[package]]
+name = "python-dateutil"
+version = "2.8.1"
+description = "Extensions to the standard Python datetime module"
+category = "main"
+optional = false
+python-versions = "!=3.0.*,!=3.1.*,!=3.2.*,>=2.7"
+
+[package.dependencies]
 six = ">=1.5"
-
-[package.extras]
-dev = ["pre-commit", "tox", "pytest-asyncio"]
 
 [[package]]
 name = "pytz"
@@ -601,37 +597,10 @@
 socks = ["PySocks (>=1.5.6,!=1.5.7)", "win-inet-pton"]
 
 [[package]]
-name = "rich"
-version = "9.13.0"
-description = "Render rich text, tables, progress bars, syntax highlighting, markdown and more to the terminal"
-category = "main"
-optional = true
-python-versions = ">=3.6,<4.0"
-
-[package.dependencies]
-colorama = ">=0.4.0,<0.5.0"
-commonmark = ">=0.9.0,<0.10.0"
-dataclasses = {version = ">=0.7,<0.9", markers = "python_version >= \"3.6\" and python_version < \"3.7\""}
-pygments = ">=2.6.0,<3.0.0"
-typing-extensions = ">=3.7.4,<4.0.0"
-
-[package.extras]
-jupyter = ["ipywidgets (>=7.5.1,<8.0.0)"]
-[package.dependencies]
-certifi = ">=2017.4.17"
-chardet = ">=3.0.2,<5"
-idna = ">=2.5,<3"
-urllib3 = ">=1.21.1,<1.27"
-
-[package.extras]
-security = ["pyOpenSSL (>=0.14)", "cryptography (>=1.3.4)"]
-socks = ["PySocks (>=1.5.6,!=1.5.7)", "win-inet-pton"]
-
-[[package]]
 name = "six"
 version = "1.15.0"
 description = "Python 2 and 3 compatibility utilities"
-category = "dev"
+category = "main"
 optional = false
 python-versions = ">=2.7, !=3.0.*, !=3.1.*, !=3.2.*"
 
@@ -807,23 +776,6 @@
 python-versions = "*"
 
 [[package]]
-name = "typer"
-version = "0.3.2"
-description = "Typer, build great CLIs. Easy to code. Based on Python type hints."
-category = "main"
-optional = true
-python-versions = ">=3.6"
-
-[package.dependencies]
-click = ">=7.1.1,<7.2.0"
-
-[package.extras]
-test = ["pytest-xdist (>=1.32.0,<2.0.0)", "pytest-sugar (>=0.9.4,<0.10.0)", "mypy (==0.782)", "black (>=19.10b0,<20.0b0)", "isort (>=5.0.6,<6.0.0)", "shellingham (>=1.3.0,<2.0.0)", "pytest (>=4.4.0,<5.4.0)", "pytest-cov (>=2.10.0,<3.0.0)", "coverage (>=5.2,<6.0)"]
-all = ["colorama (>=0.4.3,<0.5.0)", "shellingham (>=1.3.0,<2.0.0)"]
-dev = ["autoflake (>=1.3.1,<2.0.0)", "flake8 (>=3.8.3,<4.0.0)"]
-doc = ["mkdocs (>=1.1.2,<2.0.0)", "mkdocs-material (>=5.4.0,<6.0.0)", "markdown-include (>=0.5.1,<0.6.0)"]
-
-[[package]]
 name = "typing-extensions"
 version = "3.7.4.3"
 description = "Backported and Experimental Type Hints for Python 3.5+"
@@ -885,20 +837,12 @@
 testing = ["pytest (>=4.6)", "pytest-checkdocs (>=1.2.3)", "pytest-flake8", "pytest-cov", "pytest-enabler", "jaraco.itertools", "func-timeout", "pytest-black (>=0.3.7)", "pytest-mypy"]
 
 [extras]
-<<<<<<< HEAD
-compiler = ["black", "jinja2", "typer", "rich"]
-=======
 compiler = ["black", "jinja2"]
->>>>>>> bb646fe2
 
 [metadata]
 lock-version = "1.1"
 python-versions = "^3.6"
-<<<<<<< HEAD
-content-hash = "d6e514b0cf9eeb9f3cb06500a8500361c3759cb54aaf13593c1e51861e8e9e66"
-=======
 content-hash = "4b9a7cbcb2020dfc8a1c9210ffde228ae153e4540026de1a7e6988cca2b7d9c7"
->>>>>>> bb646fe2
 
 [metadata.files]
 alabaster = [
@@ -951,10 +895,6 @@
 colorama = [
     {file = "colorama-0.4.4-py2.py3-none-any.whl", hash = "sha256:9f47eda37229f68eee03b24b9748937c7dc3868f906e8ba69fbcbdd3bc5dc3e2"},
     {file = "colorama-0.4.4.tar.gz", hash = "sha256:5941b2b48a20143d2267e95b1c2a7603ce057ee39fd88e7329b0c292aa16869b"},
-]
-commonmark = [
-    {file = "commonmark-0.9.1-py2.py3-none-any.whl", hash = "sha256:da2f38c92590f83de410ba1a3cbceafbc74fee9def35f9251ba9a971d6d66fd9"},
-    {file = "commonmark-0.9.1.tar.gz", hash = "sha256:452f9dc859be7f06631ddcb328b6919c67984aca654e5fefb3914d54691aed60"},
 ]
 coverage = [
     {file = "coverage-5.5-cp27-cp27m-macosx_10_9_x86_64.whl", hash = "sha256:b6d534e4b2ab35c9f93f46229363e17f63c53ad01330df9f2d6bd1187e5eaacf"},
@@ -1225,13 +1165,8 @@
     {file = "imagesize-1.2.0.tar.gz", hash = "sha256:b1f6b5a4eab1f73479a50fb79fcf729514a900c341d8503d62a62dbc4127a2b1"},
 ]
 importlib-metadata = [
-<<<<<<< HEAD
-    {file = "importlib_metadata-3.7.3-py3-none-any.whl", hash = "sha256:b74159469b464a99cb8cc3e21973e4d96e05d3024d337313fedb618a6e86e6f4"},
-    {file = "importlib_metadata-3.7.3.tar.gz", hash = "sha256:742add720a20d0467df2f444ae41704000f50e1234f46174b51f9c6031a1bd71"},
-=======
     {file = "importlib_metadata-3.10.0-py3-none-any.whl", hash = "sha256:d2d46ef77ffc85cbf7dac7e81dd663fde71c45326131bea8033b9bad42268ebe"},
     {file = "importlib_metadata-3.10.0.tar.gz", hash = "sha256:c9db46394197244adf2f0b08ec5bc3cf16757e9590b02af1fca085c16c0d600a"},
->>>>>>> bb646fe2
 ]
 importlib-resources = [
     {file = "importlib_resources-5.1.2-py3-none-any.whl", hash = "sha256:ebab3efe74d83b04d6bf5cd9a17f0c5c93e60fb60f30c90f56265fce4682a469"},
@@ -1407,6 +1342,10 @@
 pytest-mock = [
     {file = "pytest-mock-3.5.1.tar.gz", hash = "sha256:a1e2aba6af9560d313c642dae7e00a2a12b022b80301d9d7fc8ec6858e1dd9fc"},
     {file = "pytest_mock-3.5.1-py3-none-any.whl", hash = "sha256:379b391cfad22422ea2e252bdfc008edd08509029bcde3c25b2c0bd741e0424e"},
+]
+python-dateutil = [
+    {file = "python-dateutil-2.8.1.tar.gz", hash = "sha256:73ebfe9dbf22e832286dafa60473e4cd239f8592f699aa5adaf10050e6e1823c"},
+    {file = "python_dateutil-2.8.1-py2.py3-none-any.whl", hash = "sha256:75bb3f31ea686f1197762692a9ee6a7550b59fc6ca3a1f4b5d7e32fb98e2da2a"},
 ]
 pytz = [
     {file = "pytz-2021.1-py2.py3-none-any.whl", hash = "sha256:eb10ce3e7736052ed3623d49975ce333bcd712c7bb19a58b9e2089d4057d0798"},
@@ -1459,10 +1398,6 @@
     {file = "requests-2.25.1-py2.py3-none-any.whl", hash = "sha256:c210084e36a42ae6b9219e00e48287def368a26d03a048ddad7bfee44f75871e"},
     {file = "requests-2.25.1.tar.gz", hash = "sha256:27973dd4a904a4f13b263a19c866c13b92a39ed1c964655f025f3f8d3d75b804"},
 ]
-rich = [
-    {file = "rich-9.13.0-py3-none-any.whl", hash = "sha256:9004f6449c89abadf689dad6f92393e760b8c3a8a8c4ea6d8d474066307c0e66"},
-    {file = "rich-9.13.0.tar.gz", hash = "sha256:d59e94a0e3e686f0d268fe5c7060baa1bd6744abca71b45351f5850a3aaa6764"},
-]
 six = [
     {file = "six-1.15.0-py2.py3-none-any.whl", hash = "sha256:8b74bedcbbbaca38ff6d7491d76f2b06b3592611af620f8426e82dddb04a5ced"},
     {file = "six-1.15.0.tar.gz", hash = "sha256:30639c035cdb23534cd4aa2dd52c3bf48f06e5f4a941509c8bafd8ce11080259"},
@@ -1547,10 +1482,6 @@
     {file = "typed_ast-1.4.2-cp39-cp39-win_amd64.whl", hash = "sha256:7147e2a76c75f0f64c4319886e7639e490fee87c9d25cb1d4faef1d8cf83a440"},
     {file = "typed_ast-1.4.2.tar.gz", hash = "sha256:9fc0b3cb5d1720e7141d103cf4819aea239f7d136acf9ee4a69b047b7986175a"},
 ]
-typer = [
-    {file = "typer-0.3.2-py3-none-any.whl", hash = "sha256:ba58b920ce851b12a2d790143009fa00ac1d05b3ff3257061ff69dbdfc3d161b"},
-    {file = "typer-0.3.2.tar.gz", hash = "sha256:5455d750122cff96745b0dec87368f56d023725a7ebc9d2e54dd23dc86816303"},
-]
 typing-extensions = [
     {file = "typing_extensions-3.7.4.3-py2-none-any.whl", hash = "sha256:dafc7639cde7f1b6e1acc0f457842a83e722ccca8eef5270af2d74792619a89f"},
     {file = "typing_extensions-3.7.4.3-py3-none-any.whl", hash = "sha256:7cb407020f00f7bfc3cb3e7881628838e69d8f3fcab2f64742a5e76b2f841918"},
