--- conflicted
+++ resolved
@@ -22,7 +22,7 @@
 
 [[package]]
 name = "atomicwrites"
-version = "1.4.1"
+version = "1.4.0"
 description = "Atomic file writes."
 category = "dev"
 optional = false
@@ -44,18 +44,18 @@
 
 [[package]]
 name = "babel"
-version = "2.10.3"
+version = "2.9.1"
 description = "Internationalization utilities"
 category = "dev"
 optional = false
-python-versions = ">=3.6"
+python-versions = ">=2.7, !=3.0.*, !=3.1.*, !=3.2.*, !=3.3.*"
 
 [package.dependencies]
 pytz = ">=2015.7"
 
 [[package]]
 name = "backports.cached-property"
-version = "1.0.2"
+version = "1.0.1"
 description = "cached_property() - computed once per instance, cached as attribute"
 category = "dev"
 optional = false
@@ -66,7 +66,7 @@
 
 [[package]]
 name = "black"
-version = "22.6.0"
+version = "22.1.0"
 description = "The uncompromising code formatter."
 category = "main"
 optional = true
@@ -78,7 +78,7 @@
 mypy-extensions = ">=0.4.3"
 pathspec = ">=0.9.0"
 platformdirs = ">=2"
-tomli = {version = ">=1.1.0", markers = "python_full_version < \"3.11.0a7\""}
+tomli = ">=1.1.0"
 typed-ast = {version = ">=1.4.2", markers = "python_version < \"3.8\" and implementation_name == \"cpython\""}
 typing-extensions = {version = ">=3.10.0.0", markers = "python_version < \"3.10\""}
 
@@ -121,11 +121,11 @@
 
 [[package]]
 name = "certifi"
-version = "2022.6.15"
+version = "2021.10.8"
 description = "Python package for providing Mozilla's CA Bundle."
 category = "dev"
 optional = false
-python-versions = ">=3.6"
+python-versions = "*"
 
 [[package]]
 name = "cfgv"
@@ -160,7 +160,7 @@
 
 [[package]]
 name = "colorama"
-version = "0.4.5"
+version = "0.4.4"
 description = "Cross-platform colored terminal text."
 category = "main"
 optional = false
@@ -247,7 +247,7 @@
 
 [[package]]
 name = "grpcio"
-version = "1.47.0"
+version = "1.44.0"
 description = "HTTP/2-based RPC framework"
 category = "dev"
 optional = false
@@ -257,19 +257,19 @@
 six = ">=1.5.2"
 
 [package.extras]
-protobuf = ["grpcio-tools (>=1.47.0)"]
+protobuf = ["grpcio-tools (>=1.44.0)"]
 
 [[package]]
 name = "grpcio-tools"
-version = "1.47.0"
+version = "1.44.0"
 description = "Protobuf code generator for gRPC"
 category = "dev"
 optional = false
 python-versions = ">=3.6"
 
 [package.dependencies]
-grpcio = ">=1.47.0"
-protobuf = ">=3.12.0,<4.0dev"
+grpcio = ">=1.44.0"
+protobuf = ">=3.5.0.post1,<4.0dev"
 
 [[package]]
 name = "grpclib"
@@ -333,7 +333,7 @@
 
 [[package]]
 name = "imagesize"
-version = "1.4.1"
+version = "1.3.0"
 description = "Getting image size from png/jpeg/jpeg2000/gif file"
 category = "dev"
 optional = false
@@ -562,11 +562,11 @@
 
 [[package]]
 name = "pygments"
-version = "2.12.0"
+version = "2.11.2"
 description = "Pygments is a syntax highlighting package written in Python."
 category = "dev"
 optional = false
-python-versions = ">=3.6"
+python-versions = ">=3.5"
 
 [[package]]
 name = "pyparsing"
@@ -658,7 +658,7 @@
 
 [[package]]
 name = "pytz"
-version = "2022.1"
+version = "2021.3"
 description = "World timezone definitions, modern and historical"
 category = "dev"
 optional = false
@@ -848,7 +848,7 @@
 
 [[package]]
 name = "tox"
-version = "3.25.1"
+version = "3.24.5"
 description = "tox is a generic virtualenv management and test command line tool"
 category = "dev"
 optional = false
@@ -871,7 +871,7 @@
 
 [[package]]
 name = "typed-ast"
-version = "1.5.4"
+version = "1.5.2"
 description = "a fork of Python 2 and 3 ast modules with type comment support"
 category = "main"
 optional = false
@@ -895,20 +895,20 @@
 
 [[package]]
 name = "urllib3"
-version = "1.26.10"
+version = "1.26.8"
 description = "HTTP library with thread-safe connection pooling, file post, and more."
 category = "dev"
 optional = false
-python-versions = ">=2.7, !=3.0.*, !=3.1.*, !=3.2.*, !=3.3.*, !=3.4.*, !=3.5.*, <4"
-
-[package.extras]
-brotli = ["brotlicffi (>=0.8.0)", "brotli (>=1.0.9)", "brotlipy (>=0.6.0)"]
+python-versions = ">=2.7, !=3.0.*, !=3.1.*, !=3.2.*, !=3.3.*, !=3.4.*, <4"
+
+[package.extras]
+brotli = ["brotlipy (>=0.6.0)"]
 secure = ["pyOpenSSL (>=0.14)", "cryptography (>=1.3.4)", "idna (>=2.0.0)", "certifi", "ipaddress"]
 socks = ["PySocks (>=1.5.6,!=1.5.7,<2.0)"]
 
 [[package]]
 name = "virtualenv"
-version = "20.15.1"
+version = "20.13.2"
 description = "Virtual Python Environment builder"
 category = "dev"
 optional = false
@@ -947,90 +947,26 @@
 content-hash = "2891bac64691f1030eb74c847cd5a8d9b43598b108cf03db80a987b168d89a22"
 
 [metadata.files]
-alabaster = []
-asv = []
-atomicwrites = []
-attrs = []
-babel = []
+alabaster = [
+    {file = "alabaster-0.7.12-py2.py3-none-any.whl", hash = "sha256:446438bdcca0e05bd45ea2de1668c1d9b032e1a9154c2c259092d77031ddd359"},
+    {file = "alabaster-0.7.12.tar.gz", hash = "sha256:a661d72d58e6ea8a57f7a86e37d86716863ee5e92788398526d58b26a4e4dc02"},
+]
+asv = [
+    {file = "asv-0.4.2.tar.gz", hash = "sha256:9134f56b7a2f465420f17b5bb0dee16047a70f01029c996b7ab3f197de2d0779"},
+]
+atomicwrites = [
+    {file = "atomicwrites-1.4.0-py2.py3-none-any.whl", hash = "sha256:6d1784dea7c0c8d4a5172b6c620f40b6e4cbfdf96d783691f2e1302a7b88e197"},
+    {file = "atomicwrites-1.4.0.tar.gz", hash = "sha256:ae70396ad1a434f9c7046fd2dd196fc04b12f9e91ffb859164193be8b6168a7a"},
+]
+attrs = [
+    {file = "attrs-21.4.0-py2.py3-none-any.whl", hash = "sha256:2d27e3784d7a565d36ab851fe94887c5eccd6a463168875832a1be79c82828b4"},
+    {file = "attrs-21.4.0.tar.gz", hash = "sha256:626ba8234211db98e869df76230a137c4c40a12d72445c45d5f5b716f076e2fd"},
+]
+babel = [
+    {file = "Babel-2.9.1-py2.py3-none-any.whl", hash = "sha256:ab49e12b91d937cd11f0b67cb259a57ab4ad2b59ac7a3b41d6c06c0ac5b0def9"},
+    {file = "Babel-2.9.1.tar.gz", hash = "sha256:bc0c176f9f6a994582230df350aa6e05ba2ebe4b3ac317eab29d9be5d2768da0"},
+]
 "backports.cached-property" = [
-<<<<<<< HEAD
-    {file = "backports.cached-property-1.0.2.tar.gz", hash = "sha256:9306f9eed6ec55fd156ace6bc1094e2c86fae5fb2bf07b6a9c00745c656e75dd"},
-    {file = "backports.cached_property-1.0.2-py3-none-any.whl", hash = "sha256:baeb28e1cd619a3c9ab8941431fe34e8490861fb998c6c4590693d50171db0cc"},
-]
-black = []
-blessings = []
-bpython = []
-certifi = []
-cfgv = []
-charset-normalizer = []
-click = []
-colorama = []
-coverage = []
-curtsies = []
-cwcwidth = []
-dataclasses = []
-distlib = []
-docutils = []
-filelock = []
-greenlet = []
-grpcio = []
-grpcio-tools = []
-grpclib = []
-h2 = []
-hpack = []
-hyperframe = []
-identify = []
-idna = []
-imagesize = []
-importlib-metadata = []
-importlib-resources = []
-iniconfig = []
-jinja2 = []
-markupsafe = []
-multidict = []
-mypy = []
-mypy-extensions = []
-nodeenv = []
-packaging = []
-pastel = []
-pathspec = []
-platformdirs = []
-pluggy = []
-poethepoet = []
-pre-commit = []
-protobuf = []
-py = []
-pygments = []
-pyparsing = []
-pytest = []
-pytest-asyncio = []
-pytest-cov = []
-pytest-mock = []
-python-dateutil = []
-pytz = []
-pyyaml = []
-requests = []
-six = []
-snowballstemmer = []
-sphinx = []
-sphinx-rtd-theme = []
-sphinxcontrib-applehelp = []
-sphinxcontrib-devhelp = []
-sphinxcontrib-htmlhelp = []
-sphinxcontrib-jsmath = []
-sphinxcontrib-qthelp = []
-sphinxcontrib-serializinghtml = []
-toml = []
-tomli = []
-tomlkit = []
-tox = []
-typed-ast = []
-typing = []
-typing-extensions = []
-urllib3 = []
-virtualenv = []
-zipp = []
-=======
     {file = "backports.cached-property-1.0.1.tar.gz", hash = "sha256:1a5ef1e750f8bc7d0204c807aae8e0f450c655be0cf4b30407a35fd4bb27186c"},
     {file = "backports.cached_property-1.0.1-py3-none-any.whl", hash = "sha256:687b5fe14be40aadcf547cae91337a1fdb84026046a39370274e54d3fe4fb4f9"},
 ]
@@ -1781,5 +1717,4 @@
 zipp = [
     {file = "zipp-3.6.0-py3-none-any.whl", hash = "sha256:9fe5ea21568a0a70e50f273397638d39b03353731e6cbbb3fd8502a33fec40bc"},
     {file = "zipp-3.6.0.tar.gz", hash = "sha256:71c644c5369f4a6e07636f0aa966270449561fcea2e3d6747b8d23efaa9d7832"},
-]
->>>>>>> 42d2df6d
+]