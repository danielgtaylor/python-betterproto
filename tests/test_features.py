--- conflicted
+++ resolved
@@ -1,15 +1,9 @@
-<<<<<<< HEAD
-from datetime import datetime, timedelta
-
-import betterproto
-=======
 from copy import (
     copy,
     deepcopy,
 )
->>>>>>> e7133ade
 from dataclasses import dataclass
-from datetime import datetime
+from datetime import datetime, timedelta
 from inspect import (
     Parameter,
     signature,
