--- conflicted
+++ resolved
@@ -1,13 +1,10 @@
 from dataclasses import dataclass
-<<<<<<< HEAD
 from typing import Optional, List, Dict
-=======
 from datetime import datetime
 from inspect import Parameter, signature
 from typing import Dict, List, Optional
 
 import betterproto
->>>>>>> 8c727d90
 
 
 def test_has_field():
@@ -412,9 +409,6 @@
     t.bar = 1
     assert t
     t.bar = 0
-<<<<<<< HEAD
-    assert not t
-=======
     assert not t
 
 
@@ -491,5 +485,4 @@
     sig = signature(TestStub.do_thing)
     do_thing_request_parameter = sig.parameters["do_thing_request"]
     assert do_thing_request_parameter.default is Parameter.empty
-    assert do_thing_request_parameter.annotation == "DoThingRequest"
->>>>>>> 8c727d90
+    assert do_thing_request_parameter.annotation == "DoThingRequest"