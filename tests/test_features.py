--- conflicted
+++ resolved
@@ -319,7 +319,7 @@
     )
 
 
-<<<<<<< HEAD
+
 def test_bool():
     # evaluates similarly to a collection
     # >>> bool(list())
@@ -341,7 +341,8 @@
     assert not Truthy()
     assert Truthy(bar=1)
     assert Truthy(bar=0)
-=======
+
+
 def test_recursive_message():
     from tests.output_betterproto.recursivemessage import Test as RecursiveMessage
 
@@ -387,5 +388,4 @@
     from tests.output_betterproto.recursivemessage import Test
 
     assert repr(Test(name="Loki")) == "Test(name='Loki')"
-    assert repr(Test(child=Test(), name="Loki")) == "Test(name='Loki', child=Test())"
->>>>>>> 0028cc38
+    assert repr(Test(child=Test(), name="Loki")) == "Test(name='Loki', child=Test())"