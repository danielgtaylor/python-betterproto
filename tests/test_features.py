--- conflicted
+++ resolved
@@ -409,9 +409,6 @@
     t.bar = 1
     assert t
     t.bar = 0
-<<<<<<< HEAD
-    assert not t
-=======
     assert not t
 
 
@@ -507,5 +504,4 @@
     deepcopied = deepcopy(spam)
     assert spam == deepcopied
     assert spam is not deepcopied
-    assert spam.baz is not deepcopied.baz
->>>>>>> 9c1bf253
+    assert spam.baz is not deepcopied.baz