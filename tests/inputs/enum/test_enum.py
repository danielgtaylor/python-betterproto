<<<<<<< HEAD
from tests.output_betterproto.enum import ArithmeticOperator, Test, Choice
=======
from tests.output_betterproto.enum import (
    Choice,
    Test,
)
>>>>>>> 402c2125


def test_enum_set_and_get():
    assert Test(choice=Choice.ZERO).choice == Choice.ZERO
    assert Test(choice=Choice.ONE).choice == Choice.ONE
    assert Test(choice=Choice.THREE).choice == Choice.THREE
    assert Test(choice=Choice.FOUR).choice == Choice.FOUR


def test_enum_set_with_int():
    assert Test(choice=0).choice == Choice.ZERO
    assert Test(choice=1).choice == Choice.ONE
    assert Test(choice=3).choice == Choice.THREE
    assert Test(choice=4).choice == Choice.FOUR


def test_enum_is_comparable_with_int():
    assert Test(choice=Choice.ZERO).choice == 0
    assert Test(choice=Choice.ONE).choice == 1
    assert Test(choice=Choice.THREE).choice == 3
    assert Test(choice=Choice.FOUR).choice == 4


def test_enum_to_dict():
    assert (
        "choice" not in Test(choice=Choice.ZERO).to_dict()
    ), "Default enum value is not serialized"
    assert (
        Test(choice=Choice.ZERO).to_dict(include_default_values=True)["choice"]
        == "ZERO"
    )
    assert Test(choice=Choice.ONE).to_dict()["choice"] == "ONE"
    assert Test(choice=Choice.THREE).to_dict()["choice"] == "THREE"
    assert Test(choice=Choice.FOUR).to_dict()["choice"] == "FOUR"


def test_repeated_enum_is_comparable_with_int():
    assert Test(choices=[Choice.ZERO]).choices == [0]
    assert Test(choices=[Choice.ONE]).choices == [1]
    assert Test(choices=[Choice.THREE]).choices == [3]
    assert Test(choices=[Choice.FOUR]).choices == [4]


def test_repeated_enum_set_and_get():
    assert Test(choices=[Choice.ZERO]).choices == [Choice.ZERO]
    assert Test(choices=[Choice.ONE]).choices == [Choice.ONE]
    assert Test(choices=[Choice.THREE]).choices == [Choice.THREE]
    assert Test(choices=[Choice.FOUR]).choices == [Choice.FOUR]


def test_repeated_enum_to_dict():
    assert Test(choices=[Choice.ZERO]).to_dict()["choices"] == ["ZERO"]
    assert Test(choices=[Choice.ONE]).to_dict()["choices"] == ["ONE"]
    assert Test(choices=[Choice.THREE]).to_dict()["choices"] == ["THREE"]
    assert Test(choices=[Choice.FOUR]).to_dict()["choices"] == ["FOUR"]

    all_enums_dict = Test(
        choices=[Choice.ZERO, Choice.ONE, Choice.THREE, Choice.FOUR]
    ).to_dict()
    assert (all_enums_dict["choices"]) == ["ZERO", "ONE", "THREE", "FOUR"]


def test_repeated_enum_with_single_value_to_dict():
    assert Test(choices=Choice.ONE).to_dict()["choices"] == ["ONE"]
    assert Test(choices=1).to_dict()["choices"] == ["ONE"]


def test_repeated_enum_with_non_list_iterables_to_dict():
    assert Test(choices=(1, 3)).to_dict()["choices"] == ["ONE", "THREE"]
    assert Test(choices=(1, 3)).to_dict()["choices"] == ["ONE", "THREE"]
    assert Test(choices=(Choice.ONE, Choice.THREE)).to_dict()["choices"] == [
        "ONE",
        "THREE",
    ]

    def enum_generator():
        yield Choice.ONE
        yield Choice.THREE

    assert Test(choices=enum_generator()).to_dict()["choices"] == ["ONE", "THREE"]


def test_renamed_enum_members():
    assert set(ArithmeticOperator.__members__) == {"NONE", "PLUS", "MINUS"}<|MERGE_RESOLUTION|>--- conflicted
+++ resolved
@@ -1,11 +1,7 @@
-<<<<<<< HEAD
-from tests.output_betterproto.enum import ArithmeticOperator, Test, Choice
-=======
 from tests.output_betterproto.enum import (
     Choice,
     Test,
 )
->>>>>>> 402c2125
 
 
 def test_enum_set_and_get():
