--- conflicted
+++ resolved
@@ -5,19 +5,11 @@
 
 def test_which_count():
     message = Test()
-<<<<<<< HEAD
-    message.from_json(get_test_case_json_data("oneof"))
-=======
     message.from_json(get_test_case_json_data("oneof")[0])
->>>>>>> bb646fe2
     assert betterproto.which_one_of(message, "foo") == ("pitied", 100)
 
 
 def test_which_name():
     message = Test()
-<<<<<<< HEAD
-    message.from_json(get_test_case_json_data("oneof", "oneof-name.json"))
-=======
     message.from_json(get_test_case_json_data("oneof", "oneof_name.json")[0])
->>>>>>> bb646fe2
     assert betterproto.which_one_of(message, "foo") == ("pitier", "Mr. T")