--- conflicted
+++ resolved
@@ -63,17 +63,11 @@
         if exception is not None:
             failed_test_cases.append(test_case_name)
 
-<<<<<<< HEAD
-    if failed_test_cases:
+    if len(failed_test_cases) > 0:
         rich.print(
             "[red bold]\nFailed to generate the following test cases:",
             *(f"[red]- {failed_test_case}" for failed_test_case in failed_test_cases),
             sep="\n",
-=======
-    if len(failed_test_cases) > 0:
-        sys.stderr.write(
-            "\n\033[31;1;4mFailed to generate the following test cases:\033[0m\n"
->>>>>>> 8c727d90
         )
 
         sys.exit(1)
@@ -105,7 +99,6 @@
         ),
     )
 
-<<<<<<< HEAD
     rich.print(f"[bold red]Generated output for {test_case_name!r}")
     if verbose:
         for ref_err in ref_errs:
@@ -135,76 +128,6 @@
 ) -> None:
     """Generate python classes for standard tests."""
     await generate(set(directories or ()), verbose)
-=======
-    if ref_code == 0:
-        print(f"\033[31;1;4mGenerated reference output for {test_case_name!r}\033[0m")
-    else:
-        print(
-            f"\033[31;1;4mFailed to generate reference output for {test_case_name!r}\033[0m"
-        )
-
-    if verbose:
-        if ref_out:
-            print("Reference stdout:")
-            sys.stdout.buffer.write(ref_out)
-            sys.stdout.buffer.flush()
-
-        if ref_err:
-            print("Reference stderr:")
-            sys.stderr.buffer.write(ref_err)
-            sys.stderr.buffer.flush()
-
-    if plg_code == 0:
-        print(f"\033[31;1;4mGenerated plugin output for {test_case_name!r}\033[0m")
-    else:
-        print(
-            f"\033[31;1;4mFailed to generate plugin output for {test_case_name!r}\033[0m"
-        )
-
-    if verbose:
-        if plg_out:
-            print("Plugin stdout:")
-            sys.stdout.buffer.write(plg_out)
-            sys.stdout.buffer.flush()
-
-        if plg_err:
-            print("Plugin stderr:")
-            sys.stderr.buffer.write(plg_err)
-            sys.stderr.buffer.flush()
-
-    return max(ref_code, plg_code)
-
-
-HELP = "\n".join(
-    (
-        "Usage: python generate.py [-h] [-v] [DIRECTORIES or NAMES]",
-        "Generate python classes for standard tests.",
-        "",
-        "DIRECTORIES    One or more relative or absolute directories of test-cases to generate classes for.",
-        "               python generate.py inputs/bool inputs/double inputs/enum",
-        "",
-        "NAMES          One or more test-case names to generate classes for.",
-        "               python generate.py bool double enums",
-    )
-)
-
-
-def main():
-    if set(sys.argv).intersection({"-h", "--help"}):
-        print(HELP)
-        return
-    if sys.argv[1:2] == ["-v"]:
-        verbose = True
-        whitelist = set(sys.argv[2:])
-    else:
-        verbose = False
-        whitelist = set(sys.argv[1:])
-
-    if platform.system() == "Windows":
-        asyncio.set_event_loop(asyncio.ProactorEventLoop())
-
-    asyncio.get_event_loop().run_until_complete(generate(whitelist, verbose))
->>>>>>> 8c727d90
 
 
 if __name__ == "__main__":
