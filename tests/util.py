<<<<<<< HEAD
import importlib
import os
import pathlib
=======
import asyncio
from dataclasses import dataclass
import importlib
import os
>>>>>>> 8c727d90
from pathlib import Path
import sys
from types import ModuleType
<<<<<<< HEAD
from typing import Callable, Generator, List, Optional
=======
from typing import Callable, Dict, Generator, List, Optional, Tuple, Union
>>>>>>> 8c727d90

os.environ["PROTOCOL_BUFFERS_PYTHON_IMPLEMENTATION"] = "python"

root_path = Path(__file__).resolve().parent
inputs_path = root_path.joinpath("inputs")
output_path_reference = root_path.joinpath("output_reference")
output_path_betterproto = root_path.joinpath("output_betterproto")


def get_directories(path: Path) -> Generator[str, None, None]:
    for root, directories, files in os.walk(path):
        yield from directories


<<<<<<< HEAD
def get_test_case_json_data(test_case_name: str, *json_file_names: str) -> List[str]:
=======
async def protoc(
    path: Union[str, Path], output_dir: Union[str, Path], reference: bool = False
):
    path: Path = Path(path).resolve()
    output_dir: Path = Path(output_dir).resolve()
    python_out_option: str = "python_betterproto_out" if not reference else "python_out"
    command = [
        sys.executable,
        "-m",
        "grpc.tools.protoc",
        f"--proto_path={path.as_posix()}",
        f"--{python_out_option}={output_dir.as_posix()}",
        *[p.as_posix() for p in path.glob("*.proto")],
    ]
    proc = await asyncio.create_subprocess_exec(
        *command, stdout=asyncio.subprocess.PIPE, stderr=asyncio.subprocess.PIPE
    )
    stdout, stderr = await proc.communicate()
    return stdout, stderr, proc.returncode


@dataclass
class TestCaseJsonFile:
    json: str
    test_name: str
    file_name: str

    def belongs_to(self, non_symmetrical_json: Dict[str, Tuple[str, ...]]):
        return self.file_name in non_symmetrical_json.get(self.test_name, tuple())


def get_test_case_json_data(
    test_case_name: str, *json_file_names: str
) -> List[TestCaseJsonFile]:
>>>>>>> 8c727d90
    """
    :return:
        A list of all files found in "{inputs_path}/test_case_name" with names matching
        f"{test_case_name}.json" or f"{test_case_name}_*.json", OR given by
        json_file_names
    """
    test_case_dir = inputs_path / test_case_name
    possible_file_paths = [
        *(test_case_dir / json_file_name for json_file_name in json_file_names),
        test_case_dir / f"{test_case_name}.json",
        *test_case_dir.glob(f"{test_case_name}_*.json"),
    ]

    result = []
    for test_data_file_path in possible_file_paths:
        if not test_data_file_path.exists():
            continue
<<<<<<< HEAD
        result.append(test_data_file_path.read_text())
=======
        with test_data_file_path.open("r") as fh:
            result.append(
                TestCaseJsonFile(
                    fh.read(), test_case_name, test_data_file_path.name.split(".")[0]
                )
            )
>>>>>>> 8c727d90

    return result


def find_module(
    module: ModuleType, predicate: Callable[[ModuleType], bool]
) -> Optional[ModuleType]:
    """
    Recursively search module tree for a module that matches the search predicate.
    Assumes that the submodules are directories containing __init__.py.

    Example:

        # find module inside foo that contains Test
        import foo
        test_module = find_module(foo, lambda m: hasattr(m, 'Test'))
    """
    if predicate(module):
        return module

    module_path = Path(*module.__path__)

    for sub in [sub.parent for sub in module_path.glob("**/__init__.py")]:
        if sub == module_path:
            continue
        sub_module_path = sub.relative_to(module_path)
        sub_module_name = ".".join(sub_module_path.parts)

        sub_module = importlib.import_module(f".{sub_module_name}", module.__name__)

        if predicate(sub_module):
            return sub_module

    return None<|MERGE_RESOLUTION|>--- conflicted
+++ resolved
@@ -1,21 +1,13 @@
-<<<<<<< HEAD
 import importlib
+import asyncio
+from dataclasses import dataclass
 import os
 import pathlib
-=======
-import asyncio
-from dataclasses import dataclass
-import importlib
-import os
->>>>>>> 8c727d90
 from pathlib import Path
 import sys
 from types import ModuleType
-<<<<<<< HEAD
+from typing import Callable, Dict, Generator, List, Optional, Tuple, Union
 from typing import Callable, Generator, List, Optional
-=======
-from typing import Callable, Dict, Generator, List, Optional, Tuple, Union
->>>>>>> 8c727d90
 
 os.environ["PROTOCOL_BUFFERS_PYTHON_IMPLEMENTATION"] = "python"
 
@@ -30,9 +22,7 @@
         yield from directories
 
 
-<<<<<<< HEAD
 def get_test_case_json_data(test_case_name: str, *json_file_names: str) -> List[str]:
-=======
 async def protoc(
     path: Union[str, Path], output_dir: Union[str, Path], reference: bool = False
 ):
@@ -67,7 +57,6 @@
 def get_test_case_json_data(
     test_case_name: str, *json_file_names: str
 ) -> List[TestCaseJsonFile]:
->>>>>>> 8c727d90
     """
     :return:
         A list of all files found in "{inputs_path}/test_case_name" with names matching
@@ -85,16 +74,11 @@
     for test_data_file_path in possible_file_paths:
         if not test_data_file_path.exists():
             continue
-<<<<<<< HEAD
-        result.append(test_data_file_path.read_text())
-=======
-        with test_data_file_path.open("r") as fh:
-            result.append(
-                TestCaseJsonFile(
-                    fh.read(), test_case_name, test_data_file_path.name.split(".")[0]
-                )
+        result.append(
+            TestCaseJsonFile(
+                test_data_file_path.read_text(), test_case_name, test_data_file_path.name.split(".")[0]
             )
->>>>>>> 8c727d90
+        )
 
     return result
 
