[tool.poetry]
name = "betterproto"
version = "2.0.0b1"
description = "A better Protobuf / gRPC generator & library"
authors = ["Daniel G. Taylor <danielgtaylor@gmail.com>"]
readme = "README.md"
repository = "https://github.com/danielgtaylor/python-betterproto"
keywords = ["protobuf", "gRPC"]
license = "MIT"
packages = [
    { include = "betterproto", from = "src" }
]

[tool.poetry.dependencies]
python = "^3.6"
backports-datetime-fromisoformat = { version = "^1.0.0", python = "<3.7" }
black = { version = ">=19.3b0", optional = true }
dataclasses = { version = "^0.7", python = ">=3.6, <3.7" }
grpclib = "^0.3.1"
jinja2 = { version = "^2.11.2", optional = true }
protobuf = { version = "^3.12.2", optional = true }
toml = { version = "^0.10.1", optional = true }
sphinx = { version = "3.1.2", optional = true }

[tool.poetry.dev-dependencies]
black = "^20.8b1"
bpython = "^0.19"
grpcio-tools = "^1.30.0"
jinja2 = "^2.11.2"
mypy = "^0.770"
poethepoet = "^0.5.0"
protobuf = "^3.12.2"
pytest = "^5.4.2"
pytest-asyncio = "^0.12.0"
pytest-cov = "^2.9.0"
pytest-mock = "^3.1.1"
tox = "^3.15.1"
<<<<<<< HEAD
sphinx = "3.1.2"
sphinx-rtd-theme = "0.5.0"
=======
asv = "^0.4.2"
>>>>>>> 58556e0e

[tool.poetry.scripts]
protoc-gen-python_betterproto = "betterproto.plugin:main"

[tool.poetry.extras]
compiler = ["black", "jinja2", "protobuf"]

[tool.poe.tasks]
# Dev workflow tasks
generate    = { script = "tests.generate:main", help = "Generate test cases (do this once before running test)" }
test        = { cmd = "pytest --cov src", help = "Run tests" }
types       = { cmd = "mypy src --ignore-missing-imports", help = "Check types with mypy" }
format      = { cmd = "black . --exclude tests/output_",   help = "Apply black formatting to source code" }
clean       = { cmd = "rm -rf .coverage .mypy_cache .pytest_cache dist betterproto.egg-info **/__pycache__ tests/output_*", help = "Clean out generated files from the workspace" }
<<<<<<< HEAD
docs        = { cmd = "sphinx-build docs docs/build", help = "Build the sphinx docs"}
=======
bench       = { shell = "asv run master^! && asv run HEAD^! && asv compare master HEAD", help = "Benchmark current commit vs. master branch"}
>>>>>>> 58556e0e

# CI tasks
full-test   = { shell = "poe generate && tox", help = "Run tests with multiple pythons" }
check-style = { cmd = "black . --check --diff --exclude tests/output_", help = "Check if code style is correct"}

[tool.black]
target-version = ['py36']

[tool.coverage.run]
omit = ["betterproto/tests/*"]

[tool.tox]
legacy_tox_ini = """
[tox]
isolated_build = true
envlist = py36, py37, py38

[testenv]
whitelist_externals = poetry
commands =
    poetry install -v --extras compiler
    poetry run pytest --cov betterproto
"""

[build-system]
requires = ["poetry>=0.12"]
build-backend = "poetry.masonry.api"<|MERGE_RESOLUTION|>--- conflicted
+++ resolved
@@ -35,12 +35,9 @@
 pytest-cov = "^2.9.0"
 pytest-mock = "^3.1.1"
 tox = "^3.15.1"
-<<<<<<< HEAD
 sphinx = "3.1.2"
 sphinx-rtd-theme = "0.5.0"
-=======
 asv = "^0.4.2"
->>>>>>> 58556e0e
 
 [tool.poetry.scripts]
 protoc-gen-python_betterproto = "betterproto.plugin:main"
@@ -55,11 +52,8 @@
 types       = { cmd = "mypy src --ignore-missing-imports", help = "Check types with mypy" }
 format      = { cmd = "black . --exclude tests/output_",   help = "Apply black formatting to source code" }
 clean       = { cmd = "rm -rf .coverage .mypy_cache .pytest_cache dist betterproto.egg-info **/__pycache__ tests/output_*", help = "Clean out generated files from the workspace" }
-<<<<<<< HEAD
 docs        = { cmd = "sphinx-build docs docs/build", help = "Build the sphinx docs"}
-=======
 bench       = { shell = "asv run master^! && asv run HEAD^! && asv compare master HEAD", help = "Benchmark current commit vs. master branch"}
->>>>>>> 58556e0e
 
 # CI tasks
 full-test   = { shell = "poe generate && tox", help = "Run tests with multiple pythons" }
