--- conflicted
+++ resolved
@@ -18,11 +18,8 @@
 grpclib = "^0.4.1"
 jinja2 = { version = ">=2.11.2", optional = true }
 python-dateutil = "^2.8"
-<<<<<<< HEAD
 typing_extensions = "^4.0.0"
-=======
 isort = {version = "^5.10.1", optional = true}
->>>>>>> 402c2125
 
 [tool.poetry.dev-dependencies]
 asv = "^0.4.2"
