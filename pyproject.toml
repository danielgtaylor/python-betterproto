[tool.poetry]
name = "betterproto"
version = "2.0.0b1"
description = "A better Protobuf / gRPC generator & library"
authors = ["Daniel G. Taylor <danielgtaylor@gmail.com>"]
readme = "README.md"
repository = "https://github.com/danielgtaylor/python-betterproto"
keywords = ["protobuf", "gRPC"]
license = "MIT"
packages = [
    { include = "betterproto", from = "src" }
]

[tool.poetry.dependencies]
python = "^3.6"
backports-datetime-fromisoformat = { version = "^1.0.0", python = "<3.7" }
black = { version = ">=19.3b0", optional = true }
dataclasses = { version = "^0.7", python = ">=3.6, <3.7" }
grpclib = "^0.3.1"
jinja2 = { version = "^2.11.2", optional = true }
protobuf = { version = "^3.12.2", optional = true }

[tool.poetry.dev-dependencies]
<<<<<<< HEAD
black = "^19.10b0"
bpython = { version = "^0.19", markers = "sys_platform == 'win32'" }
=======
black = "^20.8b1"
bpython = "^0.19"
>>>>>>> 9da923d3
grpcio-tools = "^1.30.0"
jinja2 = "^2.11.2"
mypy = "^0.770"
poethepoet = "^0.5.0"
protobuf = "^3.12.2"
pytest = "^5.4.2"
pytest-asyncio = "^0.12.0"
pytest-cov = "^2.9.0"
pytest-mock = "^3.1.1"
tox = "^3.15.1"

[tool.poetry.scripts]
protoc-gen-python_betterproto = "betterproto.plugin:main"

[tool.poetry.extras]
compiler = ["black", "jinja2", "protobuf"]

[tool.poe.tasks]
# Dev workflow tasks
generate    = { script = "tests.generate:main", help = "Generate test cases (do this once before running test)" }
test        = { cmd = "pytest --cov src", help = "Run tests" }
types       = { cmd = "mypy src --ignore-missing-imports", help = "Check types with mypy" }
format      = { cmd = "black . --exclude tests/output_",   help = "Apply black formatting to source code" }
clean       = { cmd = "rm -rf .coverage .mypy_cache .pytest_cache dist betterproto.egg-info **/__pycache__ tests/output_*", help = "Clean out generated files from the workspace" }

# CI tasks
full-test   = { shell = "poe generate && tox", help = "Run tests with multiple pythons" }
check-style = { cmd = "black . --check --diff --exclude tests/output_", help = "Check if code style is correct"}

[tool.black]
target-version = ['py36']

[tool.coverage.run]
omit = ["betterproto/tests/*"]

[tool.tox]
legacy_tox_ini = """
[tox]
isolated_build = true
envlist = py36, py37, py38

[testenv]
whitelist_externals = poetry
commands =
    poetry install -v --extras compiler
    poetry run pytest --cov betterproto
"""

[build-system]
requires = ["poetry>=0.12"]
build-backend = "poetry.masonry.api"<|MERGE_RESOLUTION|>--- conflicted
+++ resolved
@@ -21,13 +21,8 @@
 protobuf = { version = "^3.12.2", optional = true }
 
 [tool.poetry.dev-dependencies]
-<<<<<<< HEAD
-black = "^19.10b0"
+black = "^20.8b1"
 bpython = { version = "^0.19", markers = "sys_platform == 'win32'" }
-=======
-black = "^20.8b1"
-bpython = "^0.19"
->>>>>>> 9da923d3
 grpcio-tools = "^1.30.0"
 jinja2 = "^2.11.2"
 mypy = "^0.770"
