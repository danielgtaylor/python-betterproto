--- conflicted
+++ resolved
@@ -17,13 +17,10 @@
 dataclasses = { version = "^0.7", python = ">=3.6, <3.7" }
 grpclib = "^0.4.1"
 jinja2 = { version = "^2.11.2", optional = true }
-<<<<<<< HEAD
 typer = { version = "^0.3.2", optional = true }
 rich = { version = "^9.8.2", optional = true }
-=======
 protobuf = { version = "^3.12.2", optional = true }
 python-dateutil = "^2.8"
->>>>>>> 6c1c41e9
 
 [tool.poetry.dev-dependencies]
 black = "^20.8b1"
