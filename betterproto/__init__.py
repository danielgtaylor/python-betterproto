--- conflicted
+++ resolved
@@ -7,41 +7,22 @@
 from abc import ABC
 from base64 import b64decode, b64encode
 from datetime import datetime, timedelta, timezone
-import stringcase
 from typing import (
     Any,
-    AsyncGenerator,
     Callable,
-    Collection,
     Dict,
     Generator,
-    Iterator,
     List,
-    Mapping,
     Optional,
     Set,
-    SupportsBytes,
     Tuple,
     Type,
     Union,
     get_type_hints,
 )
-<<<<<<< HEAD
-
-
-import grpclib.const
-
-from .casing import camel_case, safe_snake_case, snake_case
-
-if TYPE_CHECKING:
-    from grpclib._protocols import IProtoMessage
-    from grpclib.client import Channel
-    from grpclib.metadata import Deadline
-=======
-from ._types import ST, T
-from .casing import safe_snake_case
-from .grpc.grpclib_client import ServiceStub
->>>>>>> 95328449
+
+from ._types import T
+from .casing import camel_case, safe_snake_case, safe_snake_case, snake_case
 
 if not (sys.version_info.major == 3 and sys.version_info.minor >= 7):
     # Apply backport of datetime.fromisoformat from 3.7
