--- conflicted
+++ resolved
@@ -1,16 +1,10 @@
-<<<<<<< HEAD
+import asyncio
 import importlib
 import os
 import pathlib
-import subprocess
+from pathlib import Path
 from types import ModuleType
 from typing import Callable, Generator, Optional
-=======
-import asyncio
-import os
-from pathlib import Path
-from typing import Generator, IO, Optional
->>>>>>> 95328449
 
 os.environ["PROTOCOL_BUFFERS_PYTHON_IMPLEMENTATION"] = "python"
 
@@ -62,8 +56,7 @@
     if not test_data_file_path.exists():
         return None
 
-<<<<<<< HEAD
-    with open(test_data_file_path) as fh:
+    with test_data_file_path.open("r") as fh:
         return fh.read()
 
 
@@ -96,8 +89,4 @@
         if predicate(sub_module):
             return sub_module
 
-    return None
-=======
-    with test_data_file_path.open("r") as fh:
-        return fh.read()
->>>>>>> 95328449
+    return None